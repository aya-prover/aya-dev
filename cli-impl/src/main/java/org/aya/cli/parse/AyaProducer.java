// Copyright (c) 2020-2023 Tesla (Yinsen) Zhang.
// Use of this source code is governed by the MIT license that can be found in the LICENSE.md file.
package org.aya.cli.parse;

import com.intellij.lexer.FlexLexer;
import com.intellij.openapi.util.TextRange;
import com.intellij.openapi.util.text.LineColumn;
import com.intellij.openapi.util.text.StringUtil;
import com.intellij.psi.tree.IElementType;
import com.intellij.psi.tree.TokenSet;
import kala.collection.SeqView;
import kala.collection.immutable.ImmutableSeq;
import kala.collection.mutable.MutableList;
import kala.collection.mutable.MutableSinglyLinkedList;
import kala.control.Either;
import kala.control.Option;
import kala.function.BooleanObjBiFunction;
import kala.tuple.Tuple;
import kala.tuple.Tuple2;
import kala.value.MutableValue;
import org.aya.concrete.Expr;
import org.aya.concrete.Pattern;
import org.aya.concrete.error.BadModifierWarn;
import org.aya.concrete.error.ParseError;
import org.aya.concrete.stmt.*;
import org.aya.concrete.stmt.decl.ClassDecl;
import org.aya.concrete.stmt.decl.Decl;
import org.aya.concrete.stmt.decl.DeclInfo;
import org.aya.concrete.stmt.decl.TeleDecl;
import org.aya.generic.Constants;
import org.aya.generic.Modifier;
import org.aya.generic.SortKind;
import org.aya.generic.util.InternalException;
import org.aya.parser.AyaPsiElementTypes;
import org.aya.parser.AyaPsiParser;
import org.aya.parser.GenericNode;
import org.aya.ref.LocalVar;
import org.aya.resolve.context.ModulePath;
import org.aya.util.Arg;
import org.aya.util.binop.Assoc;
import org.aya.util.binop.OpDecl;
import org.aya.util.error.SourceFile;
import org.aya.util.error.SourcePos;
import org.aya.util.error.WithPos;
import org.aya.util.reporter.Reporter;
import org.jetbrains.annotations.NotNull;
import org.jetbrains.annotations.Nullable;

import java.util.stream.Collectors;

import static org.aya.parser.AyaPsiElementTypes.*;

/**
 * Working with GK parser:
 * <ul>
 *   <li>Use {@link GenericNode#peekChild(IElementType)} if you want to check if the node has a child with desired type.</li>
 *   <li>Use {@link GenericNode#child(IElementType)} if you are sure the node has a child with desired type.</li>
 *   <li>
 *     For psi nodes with <code>extends</code> attribute in `AyaPsiParser.bnf` (like expr, decl, stmt, etc.):
 *     <ul>
 *       <li>Use {@link GenericNode#peekChild(TokenSet)}, {@link GenericNode#child(TokenSet)} if you want to obtain
 *       the node itself from its parent. Available {@link TokenSet}s are {@link AyaProducer#EXPR}, {@link AyaProducer#STMT},
 *       {@link AyaProducer#ARGUMENT} and something alike.</li>
 *       <li>Use {@link GenericNode#is(IElementType)} to pattern-matching on the node.</li>
 *       <li>Note that extends nodes are flattened so producing concrete tree from parse tree is different from
 *       other nodes, compare {@link AyaProducer#expr(GenericNode)} and its bnf rule for more details.</li>
 *       <li>You may inspect the produced node tree by the <code>toDebugString</code> method.</li>
 *       <li>If you edited extends attribute in the bnf file, do not forgot to update them here. We don't have any compile-time error
 *       thanks to the parse node being dynamically typed (we may improve it in the future) -- so be careful and patient!</li>
 *     </ul>
 *   </li>
 * </ul>
 *
 * @author kiva
 * @see AyaPsiElementTypes
 */
public record AyaProducer(
  @NotNull Either<SourceFile, SourcePos> source,
  @NotNull Reporter reporter
) {
  // NOTE: change here is you modified `extends` in `AyaPsiParser.bnf`
  public static final @NotNull TokenSet ARRAY_BLOCK = AyaPsiParser.EXTENDS_SETS_[0];
  public static final @NotNull TokenSet ARGUMENT = AyaPsiParser.EXTENDS_SETS_[2];
  public static final @NotNull TokenSet STMT = AyaPsiParser.EXTENDS_SETS_[3];
  public static final @NotNull TokenSet EXPR = AyaPsiParser.EXTENDS_SETS_[4];
  public static final @NotNull TokenSet DECL = TokenSet.create(DATA_DECL, FN_DECL, PRIM_DECL, STRUCT_DECL);

  public @NotNull Either<ImmutableSeq<Stmt>, Expr> program(@NotNull GenericNode<?> node) {
    var repl = node.peekChild(EXPR);
    if (repl != null) return Either.right(expr(repl));
    return Either.left(node.childrenOfType(STMT).flatMap(this::stmt).toImmutableSeq());
  }

  public @NotNull ImmutableSeq<Stmt> stmt(@NotNull GenericNode<?> node) {
    if (node.is(IMPORT_CMD)) return ImmutableSeq.of(importCmd(node));
    if (node.is(MODULE)) return ImmutableSeq.of(module(node));
    if (node.is(OPEN_CMD)) return openCmd(node);
    if (node.is(DECL)) {
      var stmts = MutableList.<Stmt>create();
      var result = decl(node, stmts);
      if (result != null) stmts.prepend(result);
      return stmts.toImmutableSeq();
    }
    if (node.is(GENERALIZE)) return ImmutableSeq.of(generalize(node));
    return unreachable(node);
  }

  public @NotNull Generalize generalize(@NotNull GenericNode<?> node) {
    return new Generalize(sourcePosOf(node),
      node.childrenOfType(GENERALIZE_PARAM_NAME)
        .map(this::generalizeParamName)
        .map(id -> new GeneralizedVar(id.data(), id.sourcePos()))
        .toImmutableSeq(),
      type(node.child(TYPE)));
  }

  public @NotNull Command.Import importCmd(@NotNull GenericNode<?> node) {
    var acc = node.peekChild(KW_PUBLIC);
    var asId = node.peekChild(WEAK_ID);
    var importMod = node.child(QUALIFIED_ID);
    return new Command.Import(
      sourcePosOf(importMod),
      modulePath(importMod),
      asId == null ? null : weakId(asId).data(),
      acc == null ? Stmt.Accessibility.Private : Stmt.Accessibility.Public
    );
  }

  public @NotNull ImmutableSeq<Stmt> openCmd(@NotNull GenericNode<?> node) {
    var accessibility = node.peekChild(KW_PUBLIC) == null
      ? Stmt.Accessibility.Private
      : Stmt.Accessibility.Public;
    var useHide = node.peekChild(USE_HIDE);
    var modNameNode = node.child(QUALIFIED_ID);
    var namePos = sourcePosOf(modNameNode);
    var modName = modulePath(modNameNode);
    var openImport = node.peekChild(KW_IMPORT) != null;
    var open = new Command.Open(
      namePos,
      accessibility,
      modName,
      useHide != null ? useHide(useHide) : UseHide.EMPTY,
      false,
      openImport
    );
    return openImport
      ? ImmutableSeq.of(new Command.Import(namePos, modName, null, accessibility), open)
      : ImmutableSeq.of(open);
  }

  public UseHide hideList(SeqView<? extends GenericNode<?>> hideLists, UseHide.Strategy strategy) {
    return new UseHide(hideLists
      .mapNotNull(h -> h.peekChild(COMMA_SEP))
      .flatMap(node -> node.childrenOfType(QUALIFIED_ID).map(this::qualifiedId))
      .map(UseHide.Name::new)
      .toImmutableSeq(),
      strategy);
  }

  public UseHide useList(SeqView<? extends GenericNode<?>> useLists, UseHide.Strategy strategy) {
    return new UseHide(useLists
      .mapNotNull(u -> u.peekChild(COMMA_SEP))
      .flatMap(this::useIdsComma)
      .toImmutableSeq(),
      strategy);
  }

  public SeqView<UseHide.Name> useIdsComma(@NotNull GenericNode<?> node) {
    return node.childrenOfType(USE_ID).map(id -> {
      var wholePos = sourcePosOf(id);
      var name = qualifiedId(id.child(QUALIFIED_ID));
      var useAs = id.peekChild(USE_AS);
      if (useAs == null) return new UseHide.Name(name);
      var asId = weakId(useAs.child(WEAK_ID)).data();
      var asAssoc = useAs.peekChild(ASSOC);
      var asBind = useAs.peekChild(BIND_BLOCK);
      return new UseHide.Name(wholePos, name, Option.some(asId),
        asAssoc != null ? assoc(asAssoc) : Assoc.Invalid,
        asBind != null ? bindBlock(asBind) : BindBlock.EMPTY);
    });
  }

  public @NotNull Assoc assoc(@NotNull GenericNode<?> node) {
    if (node.peekChild(KW_INFIX) != null) return Assoc.Infix;
    if (node.peekChild(KW_INFIXL) != null) return Assoc.InfixL;
    if (node.peekChild(KW_INFIXR) != null) return Assoc.InfixR;
    if (node.peekChild(KW_FIXL) != null) return Assoc.FixL;
    if (node.peekChild(KW_FIXR) != null) return Assoc.FixR;
    return unreachable(node);
  }

  public @NotNull BindBlock bindBlock(@NotNull GenericNode<?> node) {
    return new BindBlock(sourcePosOf(node), MutableValue.create(),
      node.childrenOfType(LOOSERS)
        .flatMap(this::qualifiedIDs)
        .toImmutableSeq(),
      node.childrenOfType(TIGHTERS)
        .flatMap(this::qualifiedIDs)
        .toImmutableSeq(),
      MutableValue.create(), MutableValue.create());
  }

  private @NotNull SeqView<QualifiedID> qualifiedIDs(GenericNode<?> c) {
    return c.childrenOfType(QUALIFIED_ID).map(this::qualifiedId);
  }

  public @NotNull UseHide useHide(@NotNull GenericNode<?> node) {
    if (node.peekChild(KW_HIDING) != null) return hideList(
      node.childrenOfType(HIDE_LIST),
      UseHide.Strategy.Hiding);
    if (node.peekChild(KW_USING) != null) return useList(
      node.childrenOfType(USE_LIST),
      UseHide.Strategy.Using);
    return unreachable(node);
  }

  public @NotNull Command.Module module(@NotNull GenericNode<?> node) {
    var modName = weakId(node.child(WEAK_ID));
    return new Command.Module(
      modName.sourcePos(), sourcePosOf(node), modName.data(),
      node.childrenOfType(STMT).flatMap(this::stmt).toImmutableSeq());
  }

  public @Nullable Decl decl(@NotNull GenericNode<?> node, @NotNull MutableList<Stmt> additional) {
    if (node.is(FN_DECL)) return fnDecl(node);
    if (node.is(PRIM_DECL)) return primDecl(node);
    if (node.is(DATA_DECL)) return dataDecl(node, additional);
    if (node.is(STRUCT_DECL)) return classDecl(node, additional);
    return unreachable(node);
  }

  /**
   * @return public if accessiblity is unspecified
   * @see ModifierParser#parse(ImmutableSeq, ModifierParser.Filter)
   */
  public @NotNull ModifierParser.Modifiers declModifiersOf(
    @NotNull GenericNode<?> node,
    @NotNull ModifierParser.Filter filter
  ) {
    var modifiers = node.childrenOfType(DECL_MODIFIERS).map(x -> {
      var pos = sourcePosOf(x);
      ModifierParser.Modifier modifier = null;
      for (var mod : ModifierParser.Modifier.values())
        if (x.peekChild(mod.type) != null) modifier = mod;
      if (modifier == null) unreachable(x);

      return new WithPos<>(pos, modifier);
    });

    return new ModifierParser(reporter()).parse(modifiers.toImmutableSeq(), filter);
  }

  private record DeclParseData(
    @NotNull GenericNode<?> node,
    @NotNull DeclInfo info,
    @Nullable String name,
    @NotNull ModifierParser.Modifiers modifier
  ) {
    public @Nullable String checkName(@NotNull AyaProducer self, boolean require) {
      if (name != null) return name;
      if (require) return self.error(node.childrenView().first(), "Expect a name");
      return Constants.randomName(info.sourcePos());
    }
  }

  private @NotNull DeclParseData declInfo(
    @NotNull GenericNode<?> node,
    @NotNull ModifierParser.Filter filter
  ) {
    var modifier = declModifiersOf(node, filter);
    var bind = node.peekChild(BIND_BLOCK);
    var nameOrInfix = Option.ofNullable(declNameOrInfix(node.peekChild(DECL_NAME_OR_INFIX)));
    var wholePos = sourcePosOf(node);
    var info = new DeclInfo(
      modifier.accessibility().data(),
      nameOrInfix.map(x -> x.component1().sourcePos()).getOrDefault(wholePos),
      wholePos,
      nameOrInfix.map(Tuple2::component2).getOrNull(),
      bind == null ? BindBlock.EMPTY : bindBlock(bind)
    );
    return new DeclParseData(node, info, nameOrInfix.map(x -> x.component1().data()).getOrNull(), modifier);
  }

  public @Nullable TeleDecl.FnDecl fnDecl(@NotNull GenericNode<?> node) {
    var info = declInfo(node, ModifierParser.FN_FILTER);
    var sample = info.modifier.personality().data();
    var name = info.checkName(this, sample == DeclInfo.Personality.NORMAL);
    if (name == null) return null;

    var fnBodyNode = node.peekChild(FN_BODY);
    if (fnBodyNode == null) return error(node.childrenView().first(), "Expect a function body");
    var dynamite = fnBody(fnBodyNode);
    if (dynamite == null) return null;
    var inline = info.modifier.misc(ModifierParser.Modifier.Inline);
    if (dynamite.isRight() && inline != null) {
      reporter.report(new BadModifierWarn(inline, Modifier.Inline));
    }

    var fnMods = info.modifier().toFnModifiers();
    var tele = telescope(node.childrenOfType(TELE));
    var ty = typeOrNull(node.peekChild(TYPE));
    return new TeleDecl.FnDecl(info.info, fnMods, name, tele, ty, dynamite, sample, info.name == null);
  }

  public @Nullable Either<Expr, ImmutableSeq<Pattern.Clause>> fnBody(@NotNull GenericNode<?> node) {
    var expr = node.peekChild(EXPR);
    var implies = node.peekChild(IMPLIES);
    if (expr == null && implies != null) return error(implies, "Expect function body");
    if (expr != null) return Either.left(expr(expr));
    return Either.right(node.childrenOfType(BARRED_CLAUSE).map(this::bareOrBarredClause).toImmutableSeq());
  }

  private void giveMeOpen(@NotNull ModifierParser.Modifiers modiSet, @NotNull Decl decl, @NotNull MutableList<Stmt> additional) {
    var keyword = modiSet.misc(ModifierParser.Modifier.Open);
    if (keyword == null) return;

    additional.append(new Command.Open(
      keyword,
      modiSet.accessibility().data(),
      new ModulePath.Qualified(decl.ref().name()),
      UseHide.EMPTY,
      modiSet.personality().data() == DeclInfo.Personality.EXAMPLE,
      true
    ));
  }

  public @Nullable TeleDecl.DataDecl dataDecl(GenericNode<?> node, @NotNull MutableList<Stmt> additional) {
    var body = node.childrenOfType(DATA_BODY).mapNotNull(this::dataBody).toImmutableSeq();
    var tele = telescope(node.childrenOfType(TELE));
    var filter = ModifierParser.DECL_FILTER.and(x -> x != ModifierParser.Modifier.Counterexample);
    var info = declInfo(node, filter);
    var name = info.checkName(this, true);
    if (name == null) return null;
    var sample = info.modifier.personality().data();
    var ty = typeOrNull(node.peekChild(TYPE));
    var decl = new TeleDecl.DataDecl(info.info, name, tele, ty, body, sample);
    giveMeOpen(info.modifier, decl, additional);
    return decl;
  }

  public @Nullable TeleDecl.DataCtor dataBody(@NotNull GenericNode<?> node) {
    var dataCtorClause = node.peekChild(DATA_CTOR_CLAUSE);
    if (dataCtorClause != null) return dataCtor(
      patterns(dataCtorClause.child(PATTERNS).child(COMMA_SEP)),
      dataCtorClause.child(DATA_CTOR));
    var dataCtor = node.peekChild(DATA_CTOR);
    if (dataCtor != null) return dataCtor(ImmutableSeq.empty(), dataCtor);
    return error(node.childrenView().first(), "Expect a data constructor");
  }

<<<<<<< HEAD
  public @Nullable ClassDecl classDecl(@NotNull GenericNode<?> node, @NotNull MutableList<Stmt> additional) {
    var info = declInfo(node, ModifierParser.Modifiers.declFilter);
    if (info == null) return null;
=======
  public @Nullable TeleDecl.StructDecl structDecl(@NotNull GenericNode<?> node, @NotNull MutableList<Stmt> additional) {
    var info = declInfo(node, ModifierParser.DECL_FILTER);
    var name = info.checkName(this, true);
    if (name == null) return null;
>>>>>>> 18ac0298
    var fields = node.childrenOfType(STRUCT_FIELD).map(this::structField).toImmutableSeq();
    var personality = info.modifier.personality().data();
<<<<<<< HEAD
    var decl = new ClassDecl(info.info, info.name, personality, fields);
=======
    var decl = new TeleDecl.StructDecl(info.info, name, tele, ty, fields, personality);
>>>>>>> 18ac0298
    giveMeOpen(info.modifier, decl, additional);
    return decl;
  }

  public @NotNull TeleDecl.ClassMember structField(GenericNode<?> node) {
    var tele = telescope(node.childrenOfType(TELE).map(x -> x));
<<<<<<< HEAD
    var nameOrInfix = declNameOrInfix(node.child(DECL_NAME_OR_INFIX));
    var info = declInfo(node, ModifierParser.Modifiers.subDeclFilter);
    return new TeleDecl.ClassMember(
      info.info, info.name, tele,
=======
    var info = declInfo(node, ModifierParser.SUBDECL_FILTER);
    var name = info.checkName(this, true);
    if (name == null) return unreachable(node);
    return new TeleDecl.StructField(
      info.info, name, tele,
>>>>>>> 18ac0298
      typeOrNull(node.peekChild(TYPE)),
      Option.ofNullable(node.peekChild(EXPR)).map(this::expr),
      node.peekChild(KW_COERCE) != null
    );
  }

  private <T> @Nullable T error(@NotNull GenericNode<?> node, @NotNull String message) {
    reporter.report(new ParseError(sourcePosOf(node), message));
    return null;
  }

  public @Nullable TeleDecl.PrimDecl primDecl(@NotNull GenericNode<?> node) {
    var nameEl = node.peekChild(PRIM_NAME);
    if (nameEl == null) return error(node.childrenView().first(), "Expect a primitive's name");
    var id = weakId(nameEl.child(WEAK_ID));
    return new TeleDecl.PrimDecl(
      id.sourcePos(),
      sourcePosOf(node),
      id.data(),
      telescope(node.childrenOfType(TELE)),
      typeOrNull(node.peekChild(TYPE))
    );
  }

  public @Nullable TeleDecl.DataCtor dataCtor(@NotNull ImmutableSeq<Arg<Pattern>> patterns, @NotNull GenericNode<?> node) {
    var info = declInfo(node, ModifierParser.SUBDECL_FILTER);
    var name = info.checkName(this, true);
    if (name == null) return null;
    var tele = telescope(node.childrenOfType(TELE));
    var partial = node.peekChild(PARTIAL_BLOCK);
    var ty = node.peekChild(TYPE);
    var par = partial(partial, partial != null ? sourcePosOf(partial) : info.info.sourcePos());
    var coe = node.peekChild(KW_COERCE) != null;
    return new TeleDecl.DataCtor(info.info, name, tele, par, patterns, coe, ty == null ? null : type(ty));
  }

  public @NotNull ImmutableSeq<Expr.Param> telescope(SeqView<? extends GenericNode<?>> telescope) {
    return telescope.flatMap(this::tele).toImmutableSeq();
  }

  public @NotNull ImmutableSeq<Expr.Param> tele(@NotNull GenericNode<?> node) {
    var tele = node.peekChild(LICIT);
    if (tele != null) return licit(tele, TELE_BINDER, this::teleBinder);
    var type = expr(node.child(EXPR));
    var pos = sourcePosOf(node);
    return ImmutableSeq.of(new Expr.Param(pos, Constants.randomlyNamed(pos), type, true));
  }

  public @NotNull ImmutableSeq<Expr.Param> teleBinder(boolean explicit, @NotNull GenericNode<?> node) {
    var pos = sourcePosOf(node);
    var typed = node.peekChild(TELE_BINDER_TYPED);
    if (typed != null) return teleBinderTyped(typed, explicit);
    var anonymous = node.peekChild(TELE_BINDER_ANONYMOUS);
    if (anonymous != null) return ImmutableSeq.of(new Expr.Param(pos,
      Constants.randomlyNamed(pos),
      expr(anonymous.child(EXPR)),
      explicit));
    return unreachable(node);
  }

  private @NotNull ImmutableSeq<Expr.Param> teleBinderTyped(@NotNull GenericNode<?> node, boolean explicit) {
    var ids = teleBinderUntyped(node.child(TELE_BINDER_UNTYPED));
    var type = type(node.child(TYPE));
    return ids.map(i -> new Expr.Param(
      i.sourcePos(), LocalVar.from(i), type, explicit));
  }

  private @NotNull ImmutableSeq<WithPos<String>> teleBinderUntyped(@NotNull GenericNode<?> node) {
    return node.childrenOfType(TELE_PARAM_NAME).map(this::teleParamName).toImmutableSeq();
  }

  public @NotNull ImmutableSeq<Expr.Param> lambdaTelescope(SeqView<? extends GenericNode<?>> telescope) {
    return telescope.flatMap(this::lambdaTele).toImmutableSeq();
  }

  public @NotNull ImmutableSeq<Expr.Param> lambdaTele(@NotNull GenericNode<?> node) {
    var teleParamName = node.peekChild(TELE_PARAM_NAME);
    if (teleParamName != null) return lambdaTeleLit(teleParamName, true, sourcePosOf(node));
    return licit(node.child(LICIT), LAMBDA_TELE_BINDER, this::lambdaTeleBinder);
  }

  @FunctionalInterface
  private interface LicitParser<T> extends BooleanObjBiFunction<GenericNode<?>, T> {
  }

  private <T> @NotNull T licit(@NotNull GenericNode<?> node, @NotNull IElementType type, @NotNull LicitParser<T> parser) {
    var child = node.child(type);
    return parser.apply(node.peekChild(LBRACE) == null, child);
  }

  public @NotNull ImmutableSeq<Expr.Param> lambdaTeleBinder(boolean explicit, @NotNull GenericNode<?> node) {
    var pos = sourcePosOf(node);

    // | teleBinderTyped
    var typed = node.peekChild(TELE_BINDER_TYPED);
    if (typed != null) return teleBinderTyped(typed, explicit);

    // | teleBinderUntyped
    var ids = node.child(TELE_BINDER_UNTYPED);
    return teleBinderUntyped(ids).view()
      .map(LocalVar::from)
      .map(bind -> new Expr.Param(pos, bind, typeOrHole(null, pos), explicit)).toImmutableSeq();
  }

  private @NotNull ImmutableSeq<Expr.Param> lambdaTeleLit(GenericNode<?> node, boolean explicit, SourcePos pos) {
    return ImmutableSeq.of(new Expr.Param(pos,
      LocalVar.from(teleParamName(node)), typeOrHole(null, pos), explicit));
  }

  public @Nullable Tuple2<@NotNull WithPos<String>, OpDecl.@Nullable OpInfo>
  declNameOrInfix(@Nullable GenericNode<?> node) {
    if (node == null) return null;
    var assoc = node.peekChild(ASSOC);
    var id = weakId(node.child(WEAK_ID));
    if (assoc == null) return Tuple.of(id, null);
    var infix = new OpDecl.OpInfo(id.data(), assoc(assoc));
    return Tuple.of(new WithPos<>(id.sourcePos(), infix.name()), infix);
  }

  public @NotNull Expr expr(@NotNull GenericNode<?> node) {
    var pos = sourcePosOf(node);
    if (node.is(REF_EXPR)) {
      var qid = qualifiedId(node.child(QUALIFIED_ID));
      return new Expr.Unresolved(qid.sourcePos(), qid);
    }
    if (node.is(CALM_FACE_EXPR)) return new Expr.Hole(pos, false, null);
    if (node.is(GOAL_EXPR)) {
      var fillingExpr = node.peekChild(EXPR);
      var filling = fillingExpr == null ? null : expr(fillingExpr);
      return new Expr.Hole(pos, true, filling);
    }
    if (node.is(UNIV_EXPR)) {
      if (node.peekChild(KW_TYPE) != null) return new Expr.RawSort(pos, SortKind.Type);
      if (node.peekChild(KW_SET) != null) return new Expr.RawSort(pos, SortKind.Set);
      if (node.peekChild(KW_PROP) != null) return new Expr.RawSort(pos, SortKind.Prop);
      if (node.peekChild(KW_ISET) != null) return new Expr.RawSort(pos, SortKind.ISet);
      return unreachable(node);
    }
    if (node.is(LIT_INT_EXPR)) try {
      return new Expr.LitInt(pos, Integer.parseInt(node.tokenText()));
    } catch (NumberFormatException ignored) {
      reporter.report(new ParseError(pos, "Unsupported integer literal `" + node.tokenText() + "`"));
      throw new ParsingInterruptedException();
    }
    if (node.is(LIT_STRING_EXPR)) {
      var text = node.tokenText();
      var content = text.substring(1, text.length() - 1);
      return new Expr.LitString(pos, StringUtil.escapeStringCharacters(content));
    }
    if (node.is(ULIFT_ATOM)) {
      var expr = expr(node.child(EXPR));
      var lifts = node.childrenOfType(ULIFT_PREFIX).collect(Collectors.summingInt(kw -> {
        var text = kw.tokenText();
        if ("ulift".equals(text)) return 1;
        else return text.length();
      }));
      return lifts > 0 ? new Expr.Lift(sourcePosOf(node), expr, lifts) : expr;
    }
    if (node.is(TUPLE_ATOM)) {
      var expr = node.child(COMMA_SEP).childrenOfType(EXPR).toImmutableSeq();
      if (expr.size() == 1) return newBinOPScope(expr(expr.get(0)));
      return new Expr.Tuple(sourcePosOf(node), expr.map(this::expr));
    }
    if (node.is(APP_EXPR)) {
      var head = new Expr.NamedArg(true, expr(node.child(EXPR)));
      var tail = node.childrenOfType(ARGUMENT)
        .map(this::argument)
        .collect(MutableSinglyLinkedList.factory());
      tail.push(head);
      return new Expr.BinOpSeq(pos, tail.toImmutableSeq());
    }
    if (node.is(PROJ_EXPR)) return buildProj(pos, expr(node.child(EXPR)), node.child(PROJ_FIX));
    if (node.is(MATCH_EXPR)) {
      var clauses = node.child(CLAUSES);
      var bare = clauses.childrenOfType(BARE_CLAUSE).map(this::bareOrBarredClause);
      var barred = clauses.childrenOfType(BARRED_CLAUSE).map(this::bareOrBarredClause);
      return new Expr.Match(
        sourcePosOf(node),
        node.child(COMMA_SEP).childrenOfType(EXPR).map(this::expr).toImmutableSeq(),
        bare.concat(barred).toImmutableSeq()
      );
    }
    if (node.is(ARROW_EXPR)) {
      var exprs = node.childrenOfType(EXPR);
      var expr0 = exprs.get(0);
      var to = expr(exprs.get(1));
      var paramPos = sourcePosOf(expr0);
      var param = new Expr.Param(paramPos, Constants.randomlyNamed(paramPos), expr(expr0), true);
      return new Expr.Pi(pos, param, to);
    }
    if (node.is(NEW_EXPR)) {
      var struct = expr(node.child(EXPR));
      var newBody = node.peekChild(NEW_BODY);
      return new Expr.New(pos, false, struct,
        newBody == null
          ? ImmutableSeq.empty()
          : newBody.childrenOfType(NEW_ARG).map(arg -> {
            var id = newArgField(arg.child(NEW_ARG_FIELD));
            var bindings = arg.childrenOfType(TELE_PARAM_NAME).map(this::teleParamName)
              .map(b -> b.map($ -> LocalVar.from(b)))
              .toImmutableSeq();
            var body = expr(arg.child(EXPR));
            return new Expr.Field(id, bindings, body, MutableValue.create());
          }).toImmutableSeq());
    }
    if (node.is(PI_EXPR)) return Expr.buildPi(pos,
      telescope(node.childrenOfType(TELE)).view(),
      expr(node.child(EXPR)));
    if (node.is(FORALL_EXPR)) return Expr.buildPi(pos,
      lambdaTelescope(node.childrenOfType(LAMBDA_TELE)).view(),
      expr(node.child(EXPR)));
    if (node.is(SIGMA_EXPR)) {
      var last = expr(node.child(EXPR));
      return new Expr.Sigma(pos,
        telescope(node.childrenOfType(TELE))
          .appended(new Expr.Param(last.sourcePos(), LocalVar.IGNORED, last, true)));
    }
    if (node.is(LAMBDA_EXPR)) {
      Expr result;
      var bodyExpr = node.peekChild(EXPR);
      if (bodyExpr == null) {
        var impliesToken = node.peekChild(IMPLIES);
        var bodyHolePos = impliesToken == null ? pos : sourcePosOf(impliesToken);
        result = new Expr.Hole(bodyHolePos, false, null);
      } else result = expr(bodyExpr);
      return Expr.buildLam(pos, lambdaTelescope(node.childrenOfType(LAMBDA_TELE).map(x -> x)).view(), result);
    }
    if (node.is(PARTIAL_ATOM)) return partial(node, pos);
    if (node.is(PATH_EXPR)) {
      var params = node.childrenOfType(PATH_TELE).map(t ->
        LocalVar.from(teleParamName(t.child(TELE_PARAM_NAME)))).toImmutableSeq();
      return new Expr.Path(pos, params, expr(node.child(EXPR)), partial(node.peekChild(PARTIAL_BLOCK), pos));
    }
    if (node.is(IDIOM_ATOM)) {
      var block = node.peekChild(IDIOM_BLOCK);
      var names = new Expr.IdiomNames(
        Constants.alternativeEmpty(pos),
        Constants.alternativeOr(pos),
        Constants.applicativeApp(pos),
        Constants.functorPure(pos)
      );
      if (block == null) return new Expr.Idiom(pos, names, ImmutableSeq.empty());
      return new Expr.Idiom(pos, names, block.childrenOfType(BARRED)
        .flatMap(child -> child.childrenOfType(EXPR))
        .map(this::expr)
        .appended(expr(block.child(EXPR)))
        .toImmutableSeq());
    }
    if (node.is(DO_EXPR)) {
      return new Expr.Do(pos, Constants.monadBind(SourcePos.NONE),
        node.child(COMMA_SEP).childrenOfType(DO_BLOCK_CONTENT)
          .map(e -> {
            var bind = e.peekChild(DO_BINDING);
            if (bind != null) {
              return doBinding(bind);
            }
            var expr = e.child(EXPR);
            return new Expr.DoBind(sourcePosOf(expr), LocalVar.IGNORED, expr(expr));
          })
          .toImmutableSeq());
    }
    if (node.is(ARRAY_ATOM)) {
      var arrayBlock = node.peekChild(ARRAY_BLOCK);
      if (arrayBlock == null) return Expr.Array.newList(pos, ImmutableSeq.empty());
      if (arrayBlock.is(ARRAY_COMP_BLOCK)) return arrayCompBlock(arrayBlock, pos);
      if (arrayBlock.is(ARRAY_ELEMENTS_BLOCK)) return arrayElementList(arrayBlock, pos);
    }
    if (node.is(LET_EXPR)) {
      var bindBlockMaybe = node.peekChild(LET_BIND_BLOCK);
      var body = expr(node.child(EXPR));
      if (bindBlockMaybe != null) {
        var binds = bindBlockMaybe.childrenOfType(LET_BIND).map(this::letBind);
        return Expr.buildLet(pos, binds, body);
      } else {
        // let open
        var component = qualifiedId(node.child(QUALIFIED_ID));
        var useHide = node.peekChild(USE_HIDE);

        return new Expr.LetOpen(pos,
          component.component().resolve(component.name()),
          useHide == null ? UseHide.EMPTY : useHide(useHide),
          body);
      }
    }
    return unreachable(node);
  }

  public @NotNull Expr.NamedArg argument(@NotNull GenericNode<?> node) {
    if (node.is(ATOM_EX_ARGUMENT)) {
      var fixes = node.childrenOfType(PROJ_FIX);
      var expr = expr(node.child(EXPR));
      var projected = fixes
        .foldLeft(Tuple.of(sourcePosOf(node), expr),
          (acc, proj) -> Tuple.of(acc.component2().sourcePos(), buildProj(acc.component1(), acc.component2(), proj)))
        .component2();
      return new Expr.NamedArg(true, projected);
    }
    if (node.is(TUPLE_IM_ARGUMENT)) {
      var items = node.child(COMMA_SEP).childrenOfType(EXPR).map(this::expr).toImmutableSeq();
      if (items.sizeEquals(1)) return new Expr.NamedArg(false, newBinOPScope(items.first()));
      var tupExpr = new Expr.Tuple(sourcePosOf(node), items);
      return new Expr.NamedArg(false, tupExpr);
    }
    if (node.is(NAMED_IM_ARGUMENT)) {
      var id = weakId(node.child(WEAK_ID));
      return new Expr.NamedArg(false, id.data(), expr(node.child(EXPR)));
    }
    return unreachable(node);
  }

  public @NotNull Expr.PartEl partial(@Nullable GenericNode<?> partial, @NotNull SourcePos fallbackPos) {
    if (partial == null) return new Expr.PartEl(fallbackPos, ImmutableSeq.empty());
    var sub = partial.childrenView()
      .filter(c -> c.elementType() == BARE_SUB_SYSTEM || c.elementType() == BARRED_SUB_SYSTEM)
      .map(this::bareOrBarredSubSystem)
      .toImmutableSeq();
    return new Expr.PartEl(sourcePosOf(partial), sub);
  }

  public @NotNull Tuple2<Expr, Expr> bareOrBarredSubSystem(@NotNull GenericNode<?> node) {
    return subSystem(node.child(SUB_SYSTEM));
  }

  public @NotNull Tuple2<Expr, Expr> subSystem(@NotNull GenericNode<?> node) {
    var exprs = node.childrenOfType(EXPR).map(this::expr);
    return Tuple.of(exprs.get(0), exprs.get(1));
  }

  private @NotNull Expr buildProj(
    @NotNull SourcePos sourcePos, @NotNull Expr projectee,
    @NotNull GenericNode<?> fix
  ) {
    var number = fix.peekChild(NUMBER);
    if (number != null) return new Expr.Proj(sourcePos, projectee, Either.left(
      Integer.parseInt(number.tokenText())));
    var qid = qualifiedId(fix.child(PROJ_FIX_ID).child(QUALIFIED_ID));
    var exprs = fix.childrenOfType(EXPR).toImmutableSeq();
    var coeLeft = exprs.getOption(0);
    var restr = exprs.getOption(1);
    return new Expr.RawProj(sourcePos, projectee, qid, null,
      coeLeft.map(this::expr).getOrNull(),
      restr.map(this::expr).getOrNull());
  }

  public @NotNull Arg<Pattern> pattern(@NotNull GenericNode<?> node) {
    var innerPattern = node.child(UNIT_PATTERNS);
    var entirePos = sourcePosOf(node);
    var innerPatternPos = sourcePosOf(innerPattern);

    var unitPats = unitPatterns(innerPattern);
    var as = Option.ofNullable(node.peekChild(WEAK_ID))
      .map(this::weakId)
      .map(LocalVar::from);

    // when no as, entirePos == innerPatternPos

    Arg<Pattern> pattern = unitPats.sizeEquals(1)
      ? unitPats.first()
      : new Arg<>(new Pattern.BinOpSeq(innerPatternPos, unitPats), true);
    return as.isDefined()
      ? Pattern.As.wrap(entirePos, pattern, as.get())
      : pattern;
  }

  private @NotNull ImmutableSeq<Arg<Pattern>> unitPatterns(@NotNull GenericNode<?> node) {
    return node.childrenOfType(UNIT_PATTERN)
      .map(this::unitPattern)
      .toImmutableSeq();
  }

  private Arg<Pattern> unitPattern(@NotNull GenericNode<?> node) {
    var rawPatterns = node.peekChild(LICIT);
    if (rawPatterns != null) return licit(rawPatterns, PATTERNS, (explicit, child) -> {
      child = child.child(COMMA_SEP);
      var patterns = patterns(child);
      var pat = patterns.sizeEquals(1)
        ? newBinOPScope(patterns.first().term(), explicit)
        : new Pattern.Tuple(sourcePosOf(node), patterns);
      return new Arg<>(pat, explicit);
    });
    return new Arg<>(atomPattern(node.childrenView().first()), true);
  }

  private @NotNull Pattern atomPattern(@NotNull GenericNode<?> node) {
    var sourcePos = sourcePosOf(node);
    if (node.is(ATOM_BIND_PATTERN)) {
      var qualifiedId = qualifiedId(node.child(QUALIFIED_ID));
      if (qualifiedId.isUnqualified()) {
        return new Pattern.Bind(sourcePos, LocalVar.from(new WithPos<>(qualifiedId.sourcePos(), qualifiedId.name())));
      }
      return new Pattern.QualifiedRef(sourcePos, qualifiedId);
    }
    if (node.is(ATOM_LIST_PATTERN)) {
      var patternsNode = node.peekChild(PATTERNS);    // We allowed empty list pattern (nil)
      var patterns = patternsNode != null
        ? patterns(patternsNode.child(COMMA_SEP)).view()
        : SeqView.<Arg<Pattern>>empty();

      return new Pattern.List(sourcePos,
        patterns.map(pat -> {
          if (!pat.explicit()) {    // [ {a} ] is disallowed
            reporter.report(new ParseError(pat.term().sourcePos(), "Implicit elements in a list pattern is disallowed"));
          }
          return pat.term();
        }).toImmutableSeq());
    }
    if (node.peekChild(NUMBER) != null)
      return new Pattern.Number(sourcePos, Integer.parseInt(node.tokenText()));
    if (node.peekChild(LPAREN) != null) return new Pattern.Absurd(sourcePos);
    if (node.peekChild(CALM_FACE) != null) return new Pattern.CalmFace(sourcePos);
    return unreachable(node);
  }

  private @NotNull Expr.Array arrayCompBlock(@NotNull GenericNode<?> node, @NotNull SourcePos entireSourcePos) {
    // arrayCompBlock ::=
    //   expr  BAR listComp
    // [ x * y  |  x <- xs, y <- ys ]

    var generator = expr(node.child(EXPR));
    var bindings = node.child(COMMA_SEP)
      .childrenOfType(DO_BINDING)
      .map(this::doBinding)
      .toImmutableSeq();
    // Recommend: make these more precise: bind to `<-` and pure to `expr` (`x * y` in above)
    var bindName = Constants.monadBind(entireSourcePos);
    var pureName = Constants.functorPure(entireSourcePos);

    return Expr.Array.newGenerator(entireSourcePos, generator, bindings, bindName, pureName);
  }

  private @NotNull Expr.Array arrayElementList(@NotNull GenericNode<?> node, @NotNull SourcePos entireSourcePos) {
    // arrayElementBlock ::=
    //   exprList
    // [ 1, 2, 3 ]

    // Do we have to extract the producing of EXPR_LIST as a new function?
    var exprs = node.child(COMMA_SEP)
      .childrenOfType(EXPR)
      .map(this::expr)
      .toImmutableSeq();

    return Expr.Array.newList(entireSourcePos, exprs);
  }

  public @NotNull Expr.LetBind letBind(@NotNull GenericNode<?> node) {
    var pos = sourcePosOf(node);
    var bind = weakId(node.child(WEAK_ID));
    // make IDEA happy
    var teles = lambdaTelescope(node.childrenOfType(LAMBDA_TELE).map(x -> x));
    var result = typeOrHole(node.peekChild(TYPE), pos);
    var body = expr(node.child(EXPR));

    // The last element is a placeholder, which is meaningless
    return new Expr.LetBind(bind.sourcePos(), LocalVar.from(bind), teles, result, body);
    // ^ see `doBinding()` for why the source pos of `LetBind` should be `bind.sourcePos()`
  }

  public @NotNull ImmutableSeq<Arg<Pattern>> patterns(@NotNull GenericNode<?> node) {
    return node.childrenOfType(PATTERN).map(this::pattern).toImmutableSeq();
  }

  public @NotNull Pattern.Clause clause(@NotNull GenericNode<?> node) {
    return new Pattern.Clause(sourcePosOf(node), patterns(node.child(PATTERNS).child(COMMA_SEP)),
      Option.ofNullable(node.peekChild(EXPR)).map(this::expr));
  }

  public @NotNull Pattern.Clause bareOrBarredClause(@NotNull GenericNode<?> node) {
    return clause(node.child(CLAUSE));
  }

  public @NotNull Expr type(@NotNull GenericNode<?> node) {
    return expr(node.child(EXPR));
  }

  public @Nullable Expr typeOrNull(@Nullable GenericNode<?> node) {
    if (node == null) return null;
    var child = node.peekChild(EXPR);
    if (child == null) {
      reporter.report(new ParseError(sourcePosOf(node), "Expect the return type expression"));
      return null;
    }
    return expr(child);
  }

  public @NotNull Expr typeOrHole(@Nullable GenericNode<?> node, SourcePos sourcePos) {
    return node == null
      ? new Expr.Hole(sourcePos, false, null)
      : type(node);
  }

  public @NotNull WithPos<String> weakId(@NotNull GenericNode<?> node) {
    return new WithPos<>(sourcePosOf(node), node.tokenText());
  }

  public @NotNull WithPos<String> generalizeParamName(@NotNull GenericNode<?> node) {
    return teleParamName(node.child(TELE_PARAM_NAME));
  }

  public @NotNull WithPos<String> teleParamName(@NotNull GenericNode<?> node) {
    return weakId(node.child(WEAK_ID));
  }

  public @NotNull WithPos<String> newArgField(@NotNull GenericNode<?> node) {
    return weakId(node.child(WEAK_ID));
  }

  public @NotNull QualifiedID qualifiedId(@NotNull GenericNode<?> node) {
    return new QualifiedID(sourcePosOf(node),
      node.childrenOfType(WEAK_ID)
        .map(this::weakId)
        .map(WithPos::data).toImmutableSeq());
  }

  public @NotNull ModulePath.Qualified modulePath(@NotNull GenericNode<?> node) {
    return new ModulePath.Qualified(node.childrenOfType(WEAK_ID)
      .map(this::weakId)
      .map(WithPos::data).toImmutableSeq());
  }

  /**
   * This function assumed that the node is DO_BINDING
   */
  public @NotNull Expr.DoBind doBinding(@NotNull GenericNode<?> node) {
    var wp = weakId(node.child(WEAK_ID));
    return new Expr.DoBind(wp.sourcePos(), LocalVar.from(wp), expr(node.child(EXPR)));
  }

  private <T> T unreachable(GenericNode<?> node) {
    throw new InternalException(node.elementType() + ": " + node.tokenText());
  }

  /**
   * [kiva]: make `(expr)` into a new BinOP parser scope
   * so the `f (+)` becomes passing `+` as an argument to function `f`.
   */
  public @NotNull Expr newBinOPScope(@NotNull Expr expr) {
    return new Expr.BinOpSeq(expr.sourcePos(),
      ImmutableSeq.of(new Expr.NamedArg(true, expr)));
  }

  public @NotNull Pattern newBinOPScope(@NotNull Pattern expr, boolean explicit) {
    return new Pattern.BinOpSeq(expr.sourcePos(),
      ImmutableSeq.of(new Arg<>(expr, explicit)));
  }

  private @NotNull SourcePos sourcePosOf(@NotNull GenericNode<?> node) {
    return source.fold(file -> sourcePosOf(node, file), pos -> pos);
  }

  public static @NotNull SourcePos sourcePosOf(@NotNull GenericNode<?> node, @NotNull SourceFile file) {
    return sourcePosOf(node.range(), file, node.isTerminalNode());
  }

  public static @NotNull SourcePos sourcePosOf(@NotNull FlexLexer.Token token, @NotNull SourceFile file) {
    return sourcePosOf(token.range(), file, true);
  }

  public static @NotNull SourcePos sourcePosOf(@NotNull TextRange range, @NotNull SourceFile file, boolean isTerminal) {
    var start = StringUtil.offsetToLineColumn(file.sourceCode(), range.getStartOffset());
    var length = range.getLength();
    var endOffset = range.getEndOffset() - (length == 0 ? 0 : 1);
    var end = isTerminal || length == 0
      ? LineColumn.of(start.line, start.column + length - 1)
      : StringUtil.offsetToLineColumn(file.sourceCode(), endOffset);
    return new SourcePos(file, range.getStartOffset(), endOffset,
      start.line + 1, start.column, end.line + 1, end.column);
  }
}<|MERGE_RESOLUTION|>--- conflicted
+++ resolved
@@ -348,41 +348,24 @@
     return error(node.childrenView().first(), "Expect a data constructor");
   }
 
-<<<<<<< HEAD
   public @Nullable ClassDecl classDecl(@NotNull GenericNode<?> node, @NotNull MutableList<Stmt> additional) {
-    var info = declInfo(node, ModifierParser.Modifiers.declFilter);
-    if (info == null) return null;
-=======
-  public @Nullable TeleDecl.StructDecl structDecl(@NotNull GenericNode<?> node, @NotNull MutableList<Stmt> additional) {
     var info = declInfo(node, ModifierParser.DECL_FILTER);
     var name = info.checkName(this, true);
     if (name == null) return null;
->>>>>>> 18ac0298
     var fields = node.childrenOfType(STRUCT_FIELD).map(this::structField).toImmutableSeq();
     var personality = info.modifier.personality().data();
-<<<<<<< HEAD
     var decl = new ClassDecl(info.info, info.name, personality, fields);
-=======
-    var decl = new TeleDecl.StructDecl(info.info, name, tele, ty, fields, personality);
->>>>>>> 18ac0298
     giveMeOpen(info.modifier, decl, additional);
     return decl;
   }
 
   public @NotNull TeleDecl.ClassMember structField(GenericNode<?> node) {
     var tele = telescope(node.childrenOfType(TELE).map(x -> x));
-<<<<<<< HEAD
-    var nameOrInfix = declNameOrInfix(node.child(DECL_NAME_OR_INFIX));
-    var info = declInfo(node, ModifierParser.Modifiers.subDeclFilter);
-    return new TeleDecl.ClassMember(
-      info.info, info.name, tele,
-=======
     var info = declInfo(node, ModifierParser.SUBDECL_FILTER);
     var name = info.checkName(this, true);
     if (name == null) return unreachable(node);
-    return new TeleDecl.StructField(
+    return new TeleDecl.ClassMember(
       info.info, name, tele,
->>>>>>> 18ac0298
       typeOrNull(node.peekChild(TYPE)),
       Option.ofNullable(node.peekChild(EXPR)).map(this::expr),
       node.peekChild(KW_COERCE) != null
