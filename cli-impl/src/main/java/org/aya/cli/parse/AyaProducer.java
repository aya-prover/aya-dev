--- conflicted
+++ resolved
@@ -355,13 +355,8 @@
     return null;
   }
 
-<<<<<<< HEAD
   public @Nullable ClassDecl classDecl(@NotNull GenericNode<?> node, @NotNull MutableList<Stmt> additional) {
-    var info = declInfo(node, x -> true);
-=======
-  public @NotNull TeleDecl.StructDecl structDecl(@NotNull GenericNode<?> node, @NotNull MutableList<Stmt> additional) {
     var info = declInfo(node, ModifierParser.Modifiers.declFilter);
->>>>>>> fb927081
     if (info == null) return null;
     var fields = node.childrenOfType(STRUCT_FIELD).map(this::structField).toImmutableSeq();
     var personality = info.modifier.personality().data();
@@ -373,13 +368,8 @@
   public @NotNull TeleDecl.ClassMember structField(GenericNode<?> node) {
     var tele = telescope(node.childrenOfType(TELE).map(x -> x));
     var nameOrInfix = declNameOrInfix(node.child(DECL_NAME_OR_INFIX));
-<<<<<<< HEAD
-    var info = declInfo(node, x -> false);
+    var info = declInfo(node, ModifierParser.Modifiers.subDeclFilter);
     return new TeleDecl.ClassMember(
-=======
-    var info = declInfo(node, ModifierParser.Modifiers.subDeclFilter);
-    return new TeleDecl.StructField(
->>>>>>> fb927081
       info.info, info.name, tele,
       typeOrNull(node.peekChild(TYPE)),
       Option.ofNullable(node.peekChild(EXPR)).map(this::expr),
