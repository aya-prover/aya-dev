// Copyright (c) 2020-2023 Tesla (Yinsen) Zhang.
// Use of this source code is governed by the MIT license that can be found in the LICENSE.md file.
package org.aya.cli.literate;

import kala.collection.immutable.ImmutableSeq;
import org.aya.generic.AyaDocile;
import org.aya.pretty.doc.Link;
import org.aya.util.error.SourcePos;
import org.aya.util.reporter.Problem;
import org.jetbrains.annotations.NotNull;
import org.jetbrains.annotations.Nullable;

public sealed interface HighlightInfo extends Comparable<HighlightInfo> {
  @NotNull SourcePos sourcePos();

  default @Override int compareTo(@NotNull HighlightInfo o) {
    return sourcePos().compareTo(o.sourcePos());
  }

<<<<<<< HEAD
  public enum DefKind {
    Data, Con, Clazz, Member, Fn, Prim,
=======
  enum DefKind {
    Data, Con, Struct, Field, Fn, Prim,
>>>>>>> 3c513729
    Generalized, LocalVar, Module,
    Unknown;

    public @NotNull HighlightInfo toRef(@NotNull SourcePos sourcePos, @NotNull Link target, @Nullable AyaDocile type) {
      return new Ref(sourcePos, target, this, type);
    }

    public @NotNull HighlightInfo toDef(@NotNull SourcePos sourcePos, @NotNull Link target, @Nullable AyaDocile type) {
      return new Def(sourcePos, target, this, type);
    }
  }

  enum LitKind {
    Int, String, Keyword, Comment, SpecialSymbol, Eol, Whitespace;

    public @NotNull HighlightInfo toLit(@NotNull SourcePos sourcePos) {
      return new Lit(sourcePos, this);
    }
  }

  /** A reference to a symbol */
  record Ref(
    @NotNull SourcePos sourcePos,
    @NotNull Link target,
    @NotNull DefKind kind,
    @Nullable AyaDocile type
  ) implements HighlightInfo {}

  /** A definition of a symbol */
  record Def(
    @NotNull SourcePos sourcePos,
    @NotNull Link target,
    @NotNull DefKind kind,
    @Nullable AyaDocile type
  ) implements HighlightInfo {}

  record Err(
    @NotNull Problem problem,
    @NotNull ImmutableSeq<HighlightInfo> children
  ) implements HighlightInfo {
    @Override public @NotNull SourcePos sourcePos() {
      return problem.sourcePos();
    }
  }

  /** A literal */
  record Lit(@NotNull SourcePos sourcePos, @NotNull LitKind kind) implements HighlightInfo {}
}<|MERGE_RESOLUTION|>--- conflicted
+++ resolved
@@ -17,13 +17,8 @@
     return sourcePos().compareTo(o.sourcePos());
   }
 
-<<<<<<< HEAD
-  public enum DefKind {
+  enum DefKind {
     Data, Con, Clazz, Member, Fn, Prim,
-=======
-  enum DefKind {
-    Data, Con, Struct, Field, Fn, Prim,
->>>>>>> 3c513729
     Generalized, LocalVar, Module,
     Unknown;
 
