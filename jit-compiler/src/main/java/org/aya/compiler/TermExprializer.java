--- conflicted
+++ resolved
@@ -247,7 +247,6 @@
         getInstance(nil),
         getInstance(cons),
         doSerialize(type)
-<<<<<<< HEAD
       ));
       case StringTerm stringTerm -> builder.mkNew(StringTerm.class, ImmutableSeq.of(
         builder.aconst(stringTerm.string())
@@ -259,25 +258,8 @@
           serializeClosureToImmutableSeq(rember),
           serializeClosureToImmutableSeq(forgor)
         ));
-      case MatchTerm(var discr, var clauses) -> throw new UnsupportedOperationException("TODO");
+      case MatchTerm(var discr, var ty, var clauses) -> throw new UnsupportedOperationException("TODO");
       case NewTerm(var classCall) -> builder.mkNew(NewTerm.class, ImmutableSeq.of(doSerialize(classCall)));
-=======
-      );
-      case StringTerm stringTerm -> ExprializeUtils.makeNew(CLASS_STRING,
-        ExprializeUtils.makeString(StringUtil.escapeStringCharacters(stringTerm.string())));
-      case ClassCastTerm(var classRef, var subterm, var rember, var forgor) -> makeNew(CLASS_CASTTERM,
-        getInstance(NameSerializer.getClassRef(classRef)),
-        serialize(subterm),
-        serializeClosureToImmutableSeq(rember),
-        serializeClosureToImmutableSeq(forgor)
-      );
-      case MatchTerm(var discr, var type, var clauses) -> ExprializeUtils.makeNew(CLASS_MATCHTERM,
-        serializeToImmutableSeq(CLASS_TERM, discr),
-        doSerialize(type),
-        serializeMatching(clauses)
-      );
-      case NewTerm(var classCall) -> ExprializeUtils.makeNew(CLASS_NEW, doSerialize(classCall));
->>>>>>> bab406a4
     };
   }
 
