--- conflicted
+++ resolved
@@ -2,13 +2,8 @@
 // Use of this source code is governed by the GNU GPLv3 license that can be found in the LICENSE file.
 package org.aya.core;
 
-<<<<<<< HEAD
 import org.aya.concrete.ParseTest;
-import org.aya.concrete.stmt.Stmt;
-import org.aya.core.def.Def;
-=======
 import org.aya.api.distill.DistillerOptions;
->>>>>>> 502da135
 import org.aya.core.def.PrimDef;
 import org.aya.pretty.doc.Doc;
 import org.aya.tyck.TyckDeclTest;
