// Copyright (c) 2020-2021 Yinsen (Tesla) Zhang.
// Use of this source code is governed by the GNU GPLv3 license that can be found in the LICENSE file.
package org.aya.tyck;

import org.aya.api.ref.Var;
import org.aya.concrete.ParseTest;
import org.aya.concrete.Signatured;
import org.aya.concrete.desugar.BinOpSet;
import org.aya.concrete.parse.AyaParsing;
import org.aya.concrete.resolve.context.EmptyContext;
import org.aya.concrete.resolve.module.EmptyModuleLoader;
import org.aya.concrete.resolve.visitor.StmtShallowResolver;
import org.aya.core.def.DataDef;
import org.aya.core.def.Def;
import org.aya.core.def.FnDef;
import org.aya.core.pat.Pat;
import org.aya.core.term.RefTerm;
import org.aya.core.term.Term;
import org.aya.generic.Matching;
import org.aya.test.Lisp;
import org.aya.test.ThrowingReporter;
import org.glavo.kala.collection.immutable.ImmutableSeq;
import org.glavo.kala.collection.mutable.MutableHashMap;
import org.intellij.lang.annotations.Language;
import org.jetbrains.annotations.NonNls;
import org.jetbrains.annotations.NotNull;
import org.junit.jupiter.api.Test;

import java.util.Objects;

import static org.junit.jupiter.api.Assertions.*;

public class TyckDeclTest {
  @Test
  public void testIdFunc() {
    idFuncTestCase("def id {A : Set} (a : A) : A => a");
    idFuncTestCase("def id {A : Set} (a : A) => a");
  }

  public void idFuncTestCase(@NotNull @NonNls @Language("TEXT") String code) {
    var fnDef = successTyckFn(code);
    var vars = new MutableHashMap<String, @NotNull Var>();
    vars.put(fnDef.ref().name(), fnDef.ref());
    var expected = Lisp.parseDef("id",
      "(A (U) im (a (A) ex null))", "A", "a", vars);
    assertEquals(expected.telescope().map(Term.Param::toDoc), fnDef.telescope().map(Term.Param::toDoc));
    assertEquals(expected.body().getLeftValue().toDoc(), fnDef.body().getLeftValue().toDoc());
  }

  private FnDef successTyckFn(@NotNull @NonNls @Language("TEXT") String code) {
    var decl = ParseTest.parseDecl(code)._1;
    decl.ctx = new EmptyContext(ThrowingReporter.INSTANCE).derive();
<<<<<<< HEAD
    var opSet = new BinOpSet(ThrowingReporter.INSTANCE);
    decl.resolve(opSet);
    decl.desugar(opSet);
=======
    decl.resolve();
    decl.desugar(ThrowingReporter.INSTANCE);
>>>>>>> 2514265c
    var def = decl.tyck(ThrowingReporter.INSTANCE, null);
    assertNotNull(def);
    assertTrue(def instanceof FnDef);
    return ((FnDef) def);
  }

  @Test
  public void ctorPatScoping() {
    var defs = successTyckDecls("""
      data Nat : Set | zero | suc Nat
      def xyr (zero : Nat) : Nat
        | zero => zero
        | suc n => zero""");
    var nat = (DataDef) defs.get(0);
    var xyr = (FnDef) defs.get(1);
    var ctors = nat.body();
    assertEquals(2, ctors.size());
    var clauses = xyr.body().getRightValue();
    var zeroToZero = ((Matching<?, ?>) clauses.get(0));
    var zeroCtor = ctors.get(0);
    assertEquals(0, zeroCtor.conTele().size());
    var zeroParam = xyr.telescope().get(0);
    assertEquals(zeroToZero.body(), new RefTerm(zeroParam.ref()));
    assertEquals(zeroCtor.ref(), ((Pat.Ctor) zeroToZero.patterns().get(0)).ref());
  }

  public static @NotNull ImmutableSeq<Def> successTyckDecls(@Language("TEXT") @NonNls @NotNull String text) {
    var decls = ParseTest.INSTANCE
      .visitProgram(AyaParsing.parser(text).program());
    var ssr = new StmtShallowResolver(new EmptyModuleLoader());
    var ctx = new EmptyContext(ThrowingReporter.INSTANCE).derive();
    decls.forEach(d -> d.accept(ssr, ctx));
<<<<<<< HEAD
    var opSet = new BinOpSet(ThrowingReporter.INSTANCE);
    decls.forEach(s -> s.resolve(opSet));
    decls.forEach(s -> s.desugar(opSet));
=======
    decls.forEach(Stmt::resolve);
    decls.forEach(stmt -> stmt.desugar(ThrowingReporter.INSTANCE));
>>>>>>> 2514265c
    return decls
      .map(i -> i instanceof Signatured s ? s.tyck(ThrowingReporter.INSTANCE, null) : null)
      .filter(Objects::nonNull);
  }
}<|MERGE_RESOLUTION|>--- conflicted
+++ resolved
@@ -50,14 +50,9 @@
   private FnDef successTyckFn(@NotNull @NonNls @Language("TEXT") String code) {
     var decl = ParseTest.parseDecl(code)._1;
     decl.ctx = new EmptyContext(ThrowingReporter.INSTANCE).derive();
-<<<<<<< HEAD
     var opSet = new BinOpSet(ThrowingReporter.INSTANCE);
     decl.resolve(opSet);
-    decl.desugar(opSet);
-=======
-    decl.resolve();
-    decl.desugar(ThrowingReporter.INSTANCE);
->>>>>>> 2514265c
+    decl.desugar(ThrowingReporter.INSTANCE, opSet);
     var def = decl.tyck(ThrowingReporter.INSTANCE, null);
     assertNotNull(def);
     assertTrue(def instanceof FnDef);
@@ -90,14 +85,9 @@
     var ssr = new StmtShallowResolver(new EmptyModuleLoader());
     var ctx = new EmptyContext(ThrowingReporter.INSTANCE).derive();
     decls.forEach(d -> d.accept(ssr, ctx));
-<<<<<<< HEAD
     var opSet = new BinOpSet(ThrowingReporter.INSTANCE);
     decls.forEach(s -> s.resolve(opSet));
-    decls.forEach(s -> s.desugar(opSet));
-=======
-    decls.forEach(Stmt::resolve);
-    decls.forEach(stmt -> stmt.desugar(ThrowingReporter.INSTANCE));
->>>>>>> 2514265c
+    decls.forEach(stmt -> stmt.desugar(ThrowingReporter.INSTANCE, opSet));
     return decls
       .map(i -> i instanceof Signatured s ? s.tyck(ThrowingReporter.INSTANCE, null) : null)
       .filter(Objects::nonNull);
