// Copyright (c) 2020-2022 Tesla (Yinsen) Zhang.
// Use of this source code is governed by the MIT license that can be found in the LICENSE.md file.
package org.aya.concrete;

import kala.collection.immutable.ImmutableSeq;
import kala.control.Either;
import kala.control.Option;
import org.aya.cli.parse.AyaGKParserImpl;
import org.aya.concrete.stmt.*;
import org.aya.generic.Constants;
import org.aya.pretty.doc.Doc;
import org.aya.ref.LocalVar;
import org.aya.util.distill.DistillerOptions;
import org.aya.util.error.Global;
import org.aya.util.error.SourceFile;
import org.aya.util.error.SourcePos;
import org.aya.util.reporter.ThrowingReporter;
import org.intellij.lang.annotations.Language;
import org.jetbrains.annotations.NonNls;
import org.jetbrains.annotations.NotNull;
import org.junit.jupiter.api.AfterAll;
import org.junit.jupiter.api.Assertions;
import org.junit.jupiter.api.BeforeAll;
import org.junit.jupiter.api.Test;

import static org.junit.jupiter.api.Assertions.assertEquals;
import static org.junit.jupiter.api.Assertions.assertTrue;

@SuppressWarnings("UnknownLanguage")
public class ParseTest {
  @BeforeAll public static void enableTest() {
    Global.NO_RANDOM_NAME = true;
    Global.UNITE_SOURCE_POS = true;
  }

  @AfterAll public static void exit() {
    Global.reset();
  }

  public static @NotNull Expr parseExpr(@NotNull @NonNls @Language("Aya") String code) {
    return new AyaGKParserImpl(ThrowingReporter.INSTANCE).expr(code, SourcePos.NONE);
  }

  public static @NotNull ImmutableSeq<Stmt> parseStmt(@NotNull @NonNls @Language("Aya") String code) {
    var file = new SourceFile("main.aya", Option.none(), code);
    return new AyaGKParserImpl(ThrowingReporter.INSTANCE).program(file);
  }

  public static @NotNull ImmutableSeq<Decl> parseDecl(@NotNull @NonNls @Language("Aya") String code) {
    return parseStmt(code).filterIsInstance(Decl.class);
  }

  @Test public void issue141() {
    Assertions.assertEquals(parseStmt("module a {}"),
      ImmutableSeq.of(new Command.Module(SourcePos.NONE, SourcePos.NONE, "a", ImmutableSeq.empty())));
  }

  @Test public void successCmd() {
    parseOpen("open A");
    parseOpen("open A::B");
    parseOpen("open A using ()");
    parseOpen("open A hiding ()");
    parseImport("import A");
    parseImport("import A::B");
    parseImport("open import A::B using ()");
    parseAndPretty("open Boy::Next::Door using (door) (next)", """
        open Boy::Next::Door using (door, next)
      """);
  }

  @Test public void successLiteral() {
    assertTrue(parseExpr("diavolo") instanceof Expr.UnresolvedExpr);
    assertTrue(parseExpr("Type") instanceof Expr.RawSortExpr);
  }

  @Test public void successDecl() {
    parseFn("def a => 1");
    parseFn("def a (b : X) => b");
    parseFn("def a (f : Pi a b c d -> a) => b");
    parseFn("def a (t : Sig a b ** s) => b");
    parseFn("""
      def uncurry (A : Type) (B : Type) (C : Type)
                   (f : Pi A B -> C)
                   (p : Sig A ** B) : C
        => f (p.1) (p.2)""");
    parseData("data Unit");
    parseData("data Unit : A");
    parseData("data T {A : Type} : A");
    parseAndPretty("def id {A : Type} (a : A) : A => a", """
        def id {A : Type} (a : A) : A => a
      """);
    parseAndPretty("def xx {A B : Type} (a : A) : A => a", """
        def xx {A B : Type} (a : A) : A => a
      """);
  }

  @Test public void nat() {
    parseAndPretty("data Nat | Z | S Nat", """
      data Nat
        | Z
        | S (_ : Nat)
      """);
  }

  @Test public void successExpr() {
    assertTrue(parseExpr("boy") instanceof Expr.UnresolvedExpr);
    assertTrue(parseExpr("f a") instanceof Expr.BinOpSeq);
    assertTrue(parseExpr("f a b c") instanceof Expr.BinOpSeq);
    assertTrue(parseExpr("a.1") instanceof Expr.ProjExpr);
    assertTrue(parseExpr("a.1.2") instanceof Expr.ProjExpr);
    assertTrue(parseExpr("f (a.1) (a.2)") instanceof Expr.BinOpSeq app
      && app.seq().get(1).expr() instanceof Expr.BinOpSeq proj1
      && proj1.seq().sizeEquals(1)
      && proj1.seq().get(0).expr() instanceof Expr.ProjExpr
      && app.seq().get(2).expr() instanceof Expr.BinOpSeq proj2
      && proj2.seq().sizeEquals(1)
      && proj2.seq().get(0).expr() instanceof Expr.ProjExpr);
    assertTrue(parseExpr("f a.1") instanceof Expr.BinOpSeq app
      && app.seq().get(1).expr() instanceof Expr.ProjExpr);
    assertTrue(parseExpr("(f a).1") instanceof Expr.ProjExpr proj
      && proj.tup() instanceof Expr.BinOpSeq);
    assertTrue(parseExpr("λ a => a") instanceof Expr.LamExpr);
    assertTrue(parseExpr("\\ a => a") instanceof Expr.LamExpr);
    assertTrue(parseExpr("\\ a b => a") instanceof Expr.LamExpr);
    assertTrue(parseExpr("Π a -> a") instanceof Expr.PiExpr dt && !dt.co());
    assertTrue(parseExpr("Pi a -> a") instanceof Expr.PiExpr dt && !dt.co());
    assertTrue(parseExpr("Pi a b -> a") instanceof Expr.PiExpr dt
      && !dt.co() && dt.last() instanceof Expr.PiExpr);
    assertTrue(parseExpr("Σ a ** b") instanceof Expr.SigmaExpr dt && !dt.co());
    assertTrue(parseExpr("Sig a ** b") instanceof Expr.SigmaExpr dt && !dt.co());
    assertTrue(parseExpr("Sig a b ** c") instanceof Expr.SigmaExpr dt && !dt.co());
    assertTrue(parseExpr("Pi (x : Sig a ** b) -> c") instanceof Expr.PiExpr dt && !dt.co() && dt.param().type() instanceof Expr.SigmaExpr);
    parseTo("(f a) . 1", new Expr.ProjExpr(
      SourcePos.NONE,
      new Expr.BinOpSeq(
        SourcePos.NONE,
        ImmutableSeq.of(
          new Expr.NamedArg(true, new Expr.BinOpSeq(
            SourcePos.NONE,
            ImmutableSeq.of(
              new Expr.NamedArg(true, new Expr.UnresolvedExpr(SourcePos.NONE, "f")),
              new Expr.NamedArg(true, new Expr.UnresolvedExpr(SourcePos.NONE, "a"))
            ))))),
      Either.left(1)
    ));
    parseTo("f a . 1", new Expr.BinOpSeq(
        SourcePos.NONE,
        ImmutableSeq.of(
          new Expr.NamedArg(true, new Expr.UnresolvedExpr(SourcePos.NONE, "f")),
          new Expr.NamedArg(true,
            new Expr.ProjExpr(SourcePos.NONE, new Expr.UnresolvedExpr(SourcePos.NONE, "a"),
              Either.left(1))))
      )
    );
    assertTrue(parseExpr("f (a, b, c)") instanceof Expr.BinOpSeq app
      && app.seq().sizeEquals(2)
      && !app.toDoc(DistillerOptions.debug()).debugRender().isEmpty()
      && app.seq().get(1).expr() instanceof Expr.TupExpr tup
      && tup.items().sizeEquals(3));
    assertTrue(parseExpr("new Pair A B { | fst => a | snd => b }") instanceof Expr.NewExpr neo
      && !neo.toDoc(DistillerOptions.debug()).debugRender().isEmpty());
  }

  private void parseImport(@Language("Aya") String code) {
    assertTrue(parseStmt(code).first() instanceof Command.Import s && !s.toDoc(DistillerOptions.debug()).debugRender().isEmpty());
  }

  private void parseOpen(@Language("Aya") String code) {
    assertTrue(parseStmt(code).last() instanceof Command.Open s && !s.toDoc(DistillerOptions.debug()).debugRender().isEmpty());
  }

  private void parseFn(@Language("Aya") String code) {
    assertTrue(parseDecl(code).first() instanceof TeleDecl.FnDecl s && !s.toDoc(DistillerOptions.debug()).debugRender().isEmpty());
  }

  private void parseData(@Language("Aya") String code) {
    assertTrue(parseDecl(code).first() instanceof TeleDecl.DataDecl);
  }

  @Test
  public void patternParseImplicit() {
    parseAndPretty(
      "def simple | a => a",
      "def simple\n  | a => a"
    );
    parseAndPretty(
      "def unary-tuples-are-ignored | (a) => a",
      "def unary-tuples-are-ignored\n  | a => a"
    );
    parseAndPretty(
      "def im-unary-tuples-are-ignored | {a} => a",
      "def im-unary-tuples-are-ignored\n  | {a} => a"
    );
    parseAndPretty(
      "def we-dont-have-unary-tuples | ((((((((a)))))))) => (a)",
      "def we-dont-have-unary-tuples\n  | a => a"
    );
    parseAndPretty(
      "def we-dont-have-unary-tuples | {{{{{{{{{{a}}}}}}}}}} => a",
      "def we-dont-have-unary-tuples\n  | {a} => a"
    );
    parseAndPretty(
      "def we-dont-have-unary-tuples | ((((((((a)))), b)))) => (a)",
      "def we-dont-have-unary-tuples\n  | (a, b) => a"
    );
    parseAndPretty(
      "def tuples | (a,b,c) => a",
      "def tuples\n  | (a, b, c) => a"
    );
    parseAndPretty(
      "def im-tuples | {a,b,c} => a",
      "def im-tuples\n  | {a, b, c} => a"
    );
    parseAndPretty(
      "def tuples-with-im | (a,{b},c,d,{ef}) => ef",
      "def tuples-with-im\n  | (a, {b}, c, d, {ef}) => ef"
    );
    parseAndPretty(
      "def imtuple-with-extuple | {a, (b, c, d)} => ef",
      "def imtuple-with-extuple\n  | {a, (b, c, d)} => ef"
    );
    parseAndPretty(
      "def im-in-ctor | suc {N} (a) => N",
      "def im-in-ctor\n  | suc {N} a => N"
    );
    parseAndPretty(
      "def im-in-ctor-nested | suc {N} (suc {M} a) => a",
      "def im-in-ctor-nested\n  | suc {N} (suc {M} a) => a"
    );
    parseAndPretty(
      "def final : Nat | (suc {m} {suc x} a, fuck, {114514}) as Outer => a",
      "def final : Nat\n  | (suc {m} {suc x} a, fuck, {114514}) as Outer => a"
    );
    parseAndPretty(
      "struct Very-Simple (A : Type) : Type | x : A | y : Nat",
      """
        struct Very-Simple (A : Type) : Type
          | x : A
          | y : Nat
        """
    );
    parseAndPretty(
      """
        struct With-Tele (B : Nat -> Type) : Type
          | x { X : Type } : Nat
          | y : B zero
        """,
      """
        struct With-Tele (B : Nat -> Type) : Type
          | x {X : Type} : Nat
          | y : B zero
        """
    );
  }

  @Test public void parseStructs() {
    parseAndPretty(
      "struct Very-Simple (A : Type) : Type | x : A => zero",
      """
        struct Very-Simple (A : Type) : Type
          | x : A => zero
        """
    );
  }

  @Test public void modules() {
    parseAndPretty("""
      module Nat {
       open data ℕ : Type | zero | suc ℕ
      }
      """, """
      module Nat {
        data ℕ : Type
          | zero
          | suc (_ : ℕ)
        open ℕ hiding ()
      }""");
  }

  @Test public void patterns() {
    parseAndPretty("def inline final : Nat => a",
      "def inline final : Nat => a");
    parseAndPretty("def opaque final : Nat | impossible",
      "def opaque final : Nat\n  | impossible");
  }

  @Test public void exprAndCounterexamples() {
    parseAndPretty("example def test => Type (lsuc lzero) (lmax lzero)",
      "example def test => Type (lsuc lzero) (lmax lzero)");
    parseAndPretty("counterexample def test => {? Type ?}",
      "counterexample def test => {? Type ?}");
  }

  @Test public void issue350() {
    parseAndPretty("""
        def l : Type => \\ i => Nat
        """,
      """
        def l : Type => \\ (i : _) => Nat
        """);
    parseAndPretty("""
        def l : Type => \\ (i : I) => Nat
        """,
      """
        def l : Type => \\ (i : I) => Nat
        """);
  }

<<<<<<< HEAD
  @Test public void array() {
    parseAndPretty("""
      def list => [ 1,2 ,3 ]
      def listGen => [ x + y | x <-   xs ,y <- ys ]
      """, """
      def list => [ 1, 2, 3 ]
      def listGen => [ x + y | x <- xs, y <- ys ]
      """);
=======
  @Test public void doExpr() {
    // Testing pretty but not parse! 😂
    parseAndPretty("def foo => do { x <- xs, y <- ys, return (x * y) }", "def foo => do { x <- xs, y <- ys, return (x * y) }");
    parseAndPretty("""
      def foo => do
        x <- xs, y <- ys,
        return (x * y)
      """, "def foo => do { x <- xs, y <- ys, return (x * y) }");
    parseAndPretty("""
      def foo => do {
        x <- xs,
        y <- ys,
        return (x * y)
      }
      """, "def foo => do { x <- xs, y <- ys, return (x * y) }");
    // TODO[hoshino]: How to make `do-notation` flat (multi-line) in testing? Improving parseAndPretty?
>>>>>>> 9c95d9d0
  }

  private void parseAndPretty(@NotNull @NonNls @Language("Aya") String code, @NotNull @NonNls @Language("Aya") String pretty) {
    var stmt = parseStmt(code);
    assertEquals(pretty.trim(), Doc.vcat(stmt.view()
        .map(s -> s.toDoc(DistillerOptions.debug())))
      .debugRender()
      .trim());
  }

  private void parseTo(@NotNull @NonNls @Language("Aya") String code, Expr expr) {
    Assertions.assertEquals(expr, parseExpr(code));
  }
}<|MERGE_RESOLUTION|>--- conflicted
+++ resolved
@@ -306,7 +306,6 @@
         """);
   }
 
-<<<<<<< HEAD
   @Test public void array() {
     parseAndPretty("""
       def list => [ 1,2 ,3 ]
@@ -315,7 +314,8 @@
       def list => [ 1, 2, 3 ]
       def listGen => [ x + y | x <- xs, y <- ys ]
       """);
-=======
+  }
+
   @Test public void doExpr() {
     // Testing pretty but not parse! 😂
     parseAndPretty("def foo => do { x <- xs, y <- ys, return (x * y) }", "def foo => do { x <- xs, y <- ys, return (x * y) }");
@@ -332,7 +332,6 @@
       }
       """, "def foo => do { x <- xs, y <- ys, return (x * y) }");
     // TODO[hoshino]: How to make `do-notation` flat (multi-line) in testing? Improving parseAndPretty?
->>>>>>> 9c95d9d0
   }
 
   private void parseAndPretty(@NotNull @NonNls @Language("Aya") String code, @NotNull @NonNls @Language("Aya") String pretty) {
