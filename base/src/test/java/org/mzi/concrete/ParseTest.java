// Copyright (c) 2020-2020 Yinsen (Tesla) Zhang.
// Use of this source code is governed by the Apache-2.0 license that can be found in the LICENSE file.
package org.mzi.concrete;

import asia.kala.collection.immutable.ImmutableSeq;
import asia.kala.collection.immutable.ImmutableVector;
import asia.kala.collection.mutable.Buffer;
import org.intellij.lang.annotations.Language;
import org.jetbrains.annotations.NonNls;
import org.jetbrains.annotations.NotNull;
import org.junit.jupiter.api.BeforeAll;
import org.junit.jupiter.api.Test;
import org.mzi.api.Global;
import org.mzi.api.error.SourcePos;
import org.mzi.api.util.DTKind;
import org.mzi.concrete.parse.MziProducer;
import org.mzi.generic.Arg;
import org.mzi.generic.Modifier;
import org.mzi.ref.LocalVar;

import java.util.EnumSet;

import static org.junit.jupiter.api.Assertions.assertEquals;
import static org.junit.jupiter.api.Assertions.assertTrue;

public class ParseTest {
  @BeforeAll public static void enableTest() {
    Global.enterTestMode();
  }

  @Test
  public void successCmd() {
<<<<<<< HEAD
    Global.runInTestMode(() -> {
      assertTrue(MziProducer.parseStmt("\\open A") instanceof Stmt.CmdStmt);
      assertTrue(MziProducer.parseStmt("\\open A.B") instanceof Stmt.CmdStmt);
      assertTrue(MziProducer.parseStmt("\\open A \\using ()") instanceof Stmt.CmdStmt);
      assertTrue(MziProducer.parseStmt("\\open A \\using () \\hiding ()") instanceof Stmt.CmdStmt);
      assertTrue(MziProducer.parseStmt("\\open A \\hiding ()") instanceof Stmt.CmdStmt);
      assertTrue(MziProducer.parseStmt("\\open A \\hiding () \\using ()") instanceof Stmt.CmdStmt);
      assertTrue(MziProducer.parseStmt("\\import A") instanceof Stmt.CmdStmt);
      assertTrue(MziProducer.parseStmt("\\import A.B") instanceof Stmt.CmdStmt);
      assertTrue(MziProducer.parseStmt("\\import A.B \\using ()") instanceof Stmt.CmdStmt);
      parseTo("\\open Boy.Next.Door \\hiding (boy) \\using (door)", new Stmt.CmdStmt(
        SourcePos.NONE,
        false,
        Stmt.CmdStmt.Cmd.Open,
        "Boy.Next.Door",
        ImmutableList.of("door"),
        ImmutableList.of("boy")
      ));
    });
=======
    parseCmd("\\open A");
    parseCmd("\\open A.B");
    parseCmd("\\open A \\using ()");
    parseCmd("\\open A \\using () \\hiding ()");
    parseCmd("\\open A \\hiding ()");
    parseCmd("\\open A \\hiding () \\using ()");
    parseCmd("\\import A");
    parseCmd("\\import A.B");
    parseCmd("\\import A.B \\using ()");
    parseTo("\\open Boy.Next.Door \\hiding (boy) \\using (door)", new Stmt.CmdStmt(
      SourcePos.NONE,
      Stmt.CmdStmt.Cmd.Open,
      "Boy.Next.Door",
      ImmutableVector.of("door"),
      ImmutableVector.of("boy")
    ));
>>>>>>> 05dea0d2
  }

  @Test
  public void successLiteral() {
    assertTrue(MziProducer.parseExpr("diavolo") instanceof Expr.UnresolvedExpr);
    parseUniv("\\Prop");
    parseUniv("\\Set");
    parseUniv("\\Set0");
    parseUniv("\\Set233");
    parseUniv("\\2-Type");
    parseUniv("\\2-Type2");
    parseUniv("\\114-Type514");
    parseUniv("\\hType2");
    parseUniv("\\h-Type2");
    parseUniv("\\oo-Type2");
  }

  @Test
  public void successDecl() {
<<<<<<< HEAD
    Global.runInTestMode(() -> {
      assertTrue(MziProducer.parseDecl("\\def a => 1") instanceof Decl.FnDecl);
      assertTrue(MziProducer.parseDecl("\\def a (b : X) => b") instanceof Decl.FnDecl);
      assertTrue(MziProducer.parseDecl("\\def a (f : \\Pi a b c d -> a) => b") instanceof Decl.FnDecl);
      assertTrue(MziProducer.parseDecl("\\def a (t : \\Sigma a b ** s) => b") instanceof Decl.FnDecl);
      assertTrue(MziProducer.parseDecl("\\data Unit") instanceof Decl.DataDecl);
      assertTrue(MziProducer.parseDecl("\\data Unit \\abusing {}") instanceof Decl.DataDecl);
      assertTrue(MziProducer.parseDecl("\\data Unit : A \\abusing {}") instanceof Decl.DataDecl);
      assertTrue(MziProducer.parseDecl("\\data T {A : \\114-Type514} : A \\abusing {}") instanceof Decl.DataDecl);
      parseTo("\\def id {A : \\114-Type514} (a : A) : A => a", new Decl.FnDecl(
        SourcePos.NONE,
        false,
        EnumSet.noneOf(Modifier.class),
        null,
        "id",
        Buffer.of(
          new Param(SourcePos.NONE, Buffer.of(new LocalVar("A")), new Expr.UnivExpr(SourcePos.NONE, 514, 114), false),
          new Param(SourcePos.NONE, Buffer.of(new LocalVar("a")), new Expr.UnresolvedExpr(SourcePos.NONE, "A"), true)
        ),
        new Expr.UnresolvedExpr(SourcePos.NONE, "A"),
        new Expr.UnresolvedExpr(SourcePos.NONE, "a"),
        Buffer.of()
      ));
      parseTo("\\public \\data Nat | Z | S Nat", new Decl.DataDecl(
        SourcePos.NONE,
        true,
        "Nat",
        Buffer.of(),
        new Expr.HoleExpr(SourcePos.NONE, null, null),
        new Decl.DataBody.Ctors(Buffer.of(
          new Decl.DataCtor("Z", Buffer.of(), Buffer.of(), Buffer.of(), false),
          new Decl.DataCtor("S",
            Buffer.of(
              new Param(SourcePos.NONE, Buffer.of(new LocalVar("_")), new Expr.UnresolvedExpr(SourcePos.NONE, "Nat"), true)
            ),
            Buffer.of(), Buffer.of(), false
          )
        )),
        Buffer.of()
      ));
    });
=======
    assertTrue(MziProducer.parseDecl("\\def a => 1") instanceof Decl.FnDecl);
    assertTrue(MziProducer.parseDecl("\\def a (b : X) => b") instanceof Decl.FnDecl);
    assertTrue(MziProducer.parseDecl("\\def a (f : \\Pi a b c d -> a) => b") instanceof Decl.FnDecl);
    assertTrue(MziProducer.parseDecl("\\def a (t : \\Sigma a b ** s) => b") instanceof Decl.FnDecl);
    assertTrue(MziProducer.parseDecl("\\data Unit") instanceof Decl.DataDecl);
    assertTrue(MziProducer.parseDecl("\\data Unit \\abusing {}") instanceof Decl.DataDecl);
    assertTrue(MziProducer.parseDecl("\\data Unit : A \\abusing {}") instanceof Decl.DataDecl);
    assertTrue(MziProducer.parseDecl("\\data T {A : \\114-Type514} : A \\abusing {}") instanceof Decl.DataDecl);
    parseTo("\\def id {A : \\114-Type514} (a : A) : A => a", new Decl.FnDecl(
      SourcePos.NONE,
      EnumSet.noneOf(Modifier.class),
      null,
      "id",
      Buffer.of(
        new Param(SourcePos.NONE, Buffer.of(new LocalVar("A")), new Expr.UnivExpr(SourcePos.NONE, 514, 114), false),
        new Param(SourcePos.NONE, Buffer.of(new LocalVar("a")), new Expr.UnresolvedExpr(SourcePos.NONE, "A"), true)
      ),
      new Expr.UnresolvedExpr(SourcePos.NONE, "A"),
      new Expr.UnresolvedExpr(SourcePos.NONE, "a"),
      Buffer.of()
    ));
    parseTo("\\data Nat | Z | S Nat", new Decl.DataDecl(
      SourcePos.NONE,
      "Nat",
      Buffer.of(),
      new Expr.HoleExpr(SourcePos.NONE, null, null),
      new Decl.DataBody.Ctors(Buffer.of(
        new Decl.DataCtor("Z", Buffer.of(), Buffer.of(), Buffer.of(), false),
        new Decl.DataCtor("S",
          Buffer.of(
            new Param(SourcePos.NONE, Buffer.of(new LocalVar("_")), new Expr.UnresolvedExpr(SourcePos.NONE, "Nat"), true)
          ),
          Buffer.of(), Buffer.of(), false
        )
      )),
      Buffer.of()
    ));
>>>>>>> 05dea0d2
  }

  @Test
  public void successExpr() {
    assertTrue(MziProducer.parseExpr("boy") instanceof Expr.UnresolvedExpr);
    assertTrue(MziProducer.parseExpr("f a") instanceof Expr.AppExpr);
    assertTrue(MziProducer.parseExpr("f a b c") instanceof Expr.AppExpr);
    assertTrue(MziProducer.parseExpr("a.1") instanceof Expr.ProjExpr);
    assertTrue(MziProducer.parseExpr("a.1.2") instanceof Expr.ProjExpr);
    assertTrue(MziProducer.parseExpr("λ a => a") instanceof Expr.LamExpr);
    assertTrue(MziProducer.parseExpr("\\lam a => a") instanceof Expr.LamExpr);
    assertTrue(MziProducer.parseExpr("\\lam a b => a") instanceof Expr.LamExpr);
    assertTrue(MziProducer.parseExpr("Π a -> a") instanceof Expr.DTExpr dt && dt.kind() == DTKind.Pi);
    assertTrue(MziProducer.parseExpr("\\Pi a -> a") instanceof Expr.DTExpr dt && dt.kind() == DTKind.Pi);
    assertTrue(MziProducer.parseExpr("\\Pi a b -> a") instanceof Expr.DTExpr dt && dt.kind() == DTKind.Pi);
    assertTrue(MziProducer.parseExpr("Σ a ** b") instanceof Expr.DTExpr dt && dt.kind() == DTKind.Sigma);
    assertTrue(MziProducer.parseExpr("\\Sig a ** b") instanceof Expr.DTExpr dt && dt.kind() == DTKind.Sigma);
    assertTrue(MziProducer.parseExpr("\\Sig a b ** c") instanceof Expr.DTExpr dt && dt.kind() == DTKind.Sigma);
    parseTo("f a . 1", new Expr.ProjExpr(
      SourcePos.NONE,
      new Expr.AppExpr(
        SourcePos.NONE,
        new Expr.UnresolvedExpr(SourcePos.NONE, "f"),
        ImmutableSeq.of(Arg.explicit(new Expr.UnresolvedExpr(SourcePos.NONE, "a")))
      ),
      1
    ));
  }

  private void parseCmd(@Language("TEXT") String code) {
    assertTrue(MziProducer.parseStmt(code) instanceof Stmt.CmdStmt);
  }

  private void parseUniv(@Language("TEXT") String code) {
    assertTrue(MziProducer.parseExpr(code) instanceof Expr.UnivExpr);
  }

  private void parseTo(@NotNull @NonNls @Language("TEXT") String code, Stmt stmt) {
    assertEquals(stmt, MziProducer.parseStmt(code));
  }

  private void parseTo(@NotNull @NonNls @Language("TEXT") String code, Expr expr) {
    assertEquals(expr, MziProducer.parseExpr(code));
  }

  private void parseTo(@NotNull @NonNls @Language("TEXT") String code, Decl decl) {
    assertEquals(decl, MziProducer.parseDecl(code));
  }
}<|MERGE_RESOLUTION|>--- conflicted
+++ resolved
@@ -30,27 +30,6 @@
 
   @Test
   public void successCmd() {
-<<<<<<< HEAD
-    Global.runInTestMode(() -> {
-      assertTrue(MziProducer.parseStmt("\\open A") instanceof Stmt.CmdStmt);
-      assertTrue(MziProducer.parseStmt("\\open A.B") instanceof Stmt.CmdStmt);
-      assertTrue(MziProducer.parseStmt("\\open A \\using ()") instanceof Stmt.CmdStmt);
-      assertTrue(MziProducer.parseStmt("\\open A \\using () \\hiding ()") instanceof Stmt.CmdStmt);
-      assertTrue(MziProducer.parseStmt("\\open A \\hiding ()") instanceof Stmt.CmdStmt);
-      assertTrue(MziProducer.parseStmt("\\open A \\hiding () \\using ()") instanceof Stmt.CmdStmt);
-      assertTrue(MziProducer.parseStmt("\\import A") instanceof Stmt.CmdStmt);
-      assertTrue(MziProducer.parseStmt("\\import A.B") instanceof Stmt.CmdStmt);
-      assertTrue(MziProducer.parseStmt("\\import A.B \\using ()") instanceof Stmt.CmdStmt);
-      parseTo("\\open Boy.Next.Door \\hiding (boy) \\using (door)", new Stmt.CmdStmt(
-        SourcePos.NONE,
-        false,
-        Stmt.CmdStmt.Cmd.Open,
-        "Boy.Next.Door",
-        ImmutableList.of("door"),
-        ImmutableList.of("boy")
-      ));
-    });
-=======
     parseCmd("\\open A");
     parseCmd("\\open A.B");
     parseCmd("\\open A \\using ()");
@@ -67,7 +46,6 @@
       ImmutableVector.of("door"),
       ImmutableVector.of("boy")
     ));
->>>>>>> 05dea0d2
   }
 
   @Test
@@ -87,49 +65,6 @@
 
   @Test
   public void successDecl() {
-<<<<<<< HEAD
-    Global.runInTestMode(() -> {
-      assertTrue(MziProducer.parseDecl("\\def a => 1") instanceof Decl.FnDecl);
-      assertTrue(MziProducer.parseDecl("\\def a (b : X) => b") instanceof Decl.FnDecl);
-      assertTrue(MziProducer.parseDecl("\\def a (f : \\Pi a b c d -> a) => b") instanceof Decl.FnDecl);
-      assertTrue(MziProducer.parseDecl("\\def a (t : \\Sigma a b ** s) => b") instanceof Decl.FnDecl);
-      assertTrue(MziProducer.parseDecl("\\data Unit") instanceof Decl.DataDecl);
-      assertTrue(MziProducer.parseDecl("\\data Unit \\abusing {}") instanceof Decl.DataDecl);
-      assertTrue(MziProducer.parseDecl("\\data Unit : A \\abusing {}") instanceof Decl.DataDecl);
-      assertTrue(MziProducer.parseDecl("\\data T {A : \\114-Type514} : A \\abusing {}") instanceof Decl.DataDecl);
-      parseTo("\\def id {A : \\114-Type514} (a : A) : A => a", new Decl.FnDecl(
-        SourcePos.NONE,
-        false,
-        EnumSet.noneOf(Modifier.class),
-        null,
-        "id",
-        Buffer.of(
-          new Param(SourcePos.NONE, Buffer.of(new LocalVar("A")), new Expr.UnivExpr(SourcePos.NONE, 514, 114), false),
-          new Param(SourcePos.NONE, Buffer.of(new LocalVar("a")), new Expr.UnresolvedExpr(SourcePos.NONE, "A"), true)
-        ),
-        new Expr.UnresolvedExpr(SourcePos.NONE, "A"),
-        new Expr.UnresolvedExpr(SourcePos.NONE, "a"),
-        Buffer.of()
-      ));
-      parseTo("\\public \\data Nat | Z | S Nat", new Decl.DataDecl(
-        SourcePos.NONE,
-        true,
-        "Nat",
-        Buffer.of(),
-        new Expr.HoleExpr(SourcePos.NONE, null, null),
-        new Decl.DataBody.Ctors(Buffer.of(
-          new Decl.DataCtor("Z", Buffer.of(), Buffer.of(), Buffer.of(), false),
-          new Decl.DataCtor("S",
-            Buffer.of(
-              new Param(SourcePos.NONE, Buffer.of(new LocalVar("_")), new Expr.UnresolvedExpr(SourcePos.NONE, "Nat"), true)
-            ),
-            Buffer.of(), Buffer.of(), false
-          )
-        )),
-        Buffer.of()
-      ));
-    });
-=======
     assertTrue(MziProducer.parseDecl("\\def a => 1") instanceof Decl.FnDecl);
     assertTrue(MziProducer.parseDecl("\\def a (b : X) => b") instanceof Decl.FnDecl);
     assertTrue(MziProducer.parseDecl("\\def a (f : \\Pi a b c d -> a) => b") instanceof Decl.FnDecl);
@@ -167,7 +102,6 @@
       )),
       Buffer.of()
     ));
->>>>>>> 05dea0d2
   }
 
   @Test
