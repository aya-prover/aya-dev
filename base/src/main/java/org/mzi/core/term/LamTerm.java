package org.mzi.core.term;

import asia.kala.collection.immutable.ImmutableSeq;
import org.jetbrains.annotations.NotNull;
<<<<<<< HEAD
import org.mzi.core.tele.Tele;
import org.mzi.core.tele.Telescopic;
=======
import org.mzi.core.ref.Bind;
>>>>>>> bb88489c

/**
 * @author ice1000
 */
<<<<<<< HEAD
public record LamTerm(@NotNull Tele telescope, @NotNull Term body) implements Term, Telescopic {
=======
public record LamTerm(@NotNull ImmutableSeq<@NotNull Bind> binds, @NotNull Term body) implements Term {
>>>>>>> bb88489c
  @Override public <P, R> R accept(@NotNull Visitor<P, R> visitor, P p) {
    return visitor.visitLam(this, p);
  }
}<|MERGE_RESOLUTION|>--- conflicted
+++ resolved
@@ -2,21 +2,13 @@
 
 import asia.kala.collection.immutable.ImmutableSeq;
 import org.jetbrains.annotations.NotNull;
-<<<<<<< HEAD
 import org.mzi.core.tele.Tele;
 import org.mzi.core.tele.Telescopic;
-=======
-import org.mzi.core.ref.Bind;
->>>>>>> bb88489c
 
 /**
  * @author ice1000
  */
-<<<<<<< HEAD
 public record LamTerm(@NotNull Tele telescope, @NotNull Term body) implements Term, Telescopic {
-=======
-public record LamTerm(@NotNull ImmutableSeq<@NotNull Bind> binds, @NotNull Term body) implements Term {
->>>>>>> bb88489c
   @Override public <P, R> R accept(@NotNull Visitor<P, R> visitor, P p) {
     return visitor.visitLam(this, p);
   }
