package org.mzi.core.visitor;

import asia.kala.collection.immutable.ImmutableSeq;
import org.jetbrains.annotations.NotNull;
import org.mzi.core.tele.Tele;
import org.mzi.core.term.*;

<<<<<<< HEAD
import java.util.Optional;

=======
>>>>>>> bb88489c
/**
 * @author ice1000
 */
public interface BaseTermVisitor<P> extends Term.Visitor<P, @NotNull Term>, Tele.Visitor<P, @NotNull Tele> {
  @Override default @NotNull Tele visitNamed(Tele.@NotNull NamedTele named, P p) {
    return new Tele.NamedTele(named.ref(), named.next().accept(this, p));
  }

  @Override default @NotNull Tele visitTyped(Tele.@NotNull TypedTele typed, P p) {
    var next = Optional.ofNullable(typed.next()).map(tele -> tele.accept(this, p)).orElse(null);
    return new Tele.TypedTele(typed.ref(), typed.type().accept(this, p), typed.explicit(), next);
  }

  @Override default @NotNull Term visitLam(@NotNull LamTerm term, P p) {
<<<<<<< HEAD
    return new LamTerm(term.telescope().accept(this, p), term.body().accept(this, p));
=======
    return new LamTerm(term.binds(), term.body().accept(this, p));
>>>>>>> bb88489c
  }

  @Override default @NotNull Term visitUniv(@NotNull UnivTerm term, P p) {
    return term;
  }

  @Override default @NotNull Term visitPi(@NotNull PiTerm term, P p) {
<<<<<<< HEAD
    return new PiTerm(term.telescope().accept(this, p));
=======
    return new PiTerm(term.binds(), term.body().accept(this, p));
>>>>>>> bb88489c
  }

  @Override default @NotNull Term visitRef(@NotNull RefTerm term, P p) {
    return term;
  }

  default @NotNull Arg visitArg(@NotNull Arg arg, P p) {
    return new Arg(arg.term().accept(this, p), arg.explicit());
  }

  @Override default @NotNull Term visitApp(@NotNull AppTerm.Apply term, P p) {
    return new AppTerm.Apply(term.function().accept(this, p), visitArg(term.argument(), p));
  }
}<|MERGE_RESOLUTION|>--- conflicted
+++ resolved
@@ -5,11 +5,8 @@
 import org.mzi.core.tele.Tele;
 import org.mzi.core.term.*;
 
-<<<<<<< HEAD
 import java.util.Optional;
 
-=======
->>>>>>> bb88489c
 /**
  * @author ice1000
  */
@@ -24,11 +21,7 @@
   }
 
   @Override default @NotNull Term visitLam(@NotNull LamTerm term, P p) {
-<<<<<<< HEAD
     return new LamTerm(term.telescope().accept(this, p), term.body().accept(this, p));
-=======
-    return new LamTerm(term.binds(), term.body().accept(this, p));
->>>>>>> bb88489c
   }
 
   @Override default @NotNull Term visitUniv(@NotNull UnivTerm term, P p) {
@@ -36,11 +29,7 @@
   }
 
   @Override default @NotNull Term visitPi(@NotNull PiTerm term, P p) {
-<<<<<<< HEAD
     return new PiTerm(term.telescope().accept(this, p));
-=======
-    return new PiTerm(term.binds(), term.body().accept(this, p));
->>>>>>> bb88489c
   }
 
   @Override default @NotNull Term visitRef(@NotNull RefTerm term, P p) {
