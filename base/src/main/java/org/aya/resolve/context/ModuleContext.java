--- conflicted
+++ resolved
@@ -37,19 +37,10 @@
   @Override default @Nullable AnyVar getUnqualifiedLocalMaybe(@NotNull String name, @NotNull SourcePos sourcePos) {
     var result = definitions().getOrNull(name);
     if (result == null) return null;
-<<<<<<< HEAD
-    else if (result.size() == 1) return result.iterator().next().getValue();
-    else {
-      var disamb = MutableList.<Seq<String>>create();
-      result.forEach((k, v) -> disamb.append(k));
-      return reportAndThrow(new NameProblem.AmbiguousNameError(name, disamb.toImmutableSeq(), sourcePos));
-    }
-=======
     if (result.size() == 1) return result.iterator().next().getValue();
     var disamb = MutableList.<Seq<String>>create();
     result.forEach((k, v) -> disamb.append(k));
-    return reportAndThrow(new AmbiguousNameError(name, disamb.toImmutableSeq(), sourcePos));
->>>>>>> 71ab7782
+    return reportAndThrow(new NameProblem.AmbiguousNameError(name, disamb.toImmutableSeq(), sourcePos));
   }
 
   @Override default @Nullable AnyVar
