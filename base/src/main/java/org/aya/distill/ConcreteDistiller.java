// Copyright (c) 2020-2022 Tesla (Yinsen) Zhang.
// Use of this source code is governed by the MIT license that can be found in the LICENSE.md file.
package org.aya.distill;

import com.intellij.openapi.util.text.StringUtil;
import kala.collection.Seq;
import kala.collection.SeqLike;
import kala.collection.SeqView;
import kala.collection.immutable.ImmutableSeq;
import kala.collection.mutable.MutableList;
import kala.range.primitive.IntRange;
import kala.tuple.Unit;
import org.aya.concrete.Expr;
import org.aya.concrete.Pattern;
import org.aya.concrete.remark.Remark;
import org.aya.concrete.stmt.*;
import org.aya.concrete.visitor.ExprTraversal;
import org.aya.generic.Arg;
import org.aya.generic.Constants;
import org.aya.generic.Modifier;
import org.aya.pretty.doc.Doc;
import org.aya.ref.DefVar;
import org.aya.ref.LocalVar;
import org.aya.util.distill.DistillerOptions;
import org.jetbrains.annotations.NotNull;

import java.util.Objects;

/**
 * @author ice1000, kiva
 * @see CoreDistiller
 */
public class ConcreteDistiller extends BaseDistiller<Expr> {
  public ConcreteDistiller(@NotNull DistillerOptions options) {
    super(options);
  }

  @Override public @NotNull Doc term(@NotNull Outer outer, @NotNull Expr prexpr) {
    return switch (prexpr) {
      case Expr.ErrorExpr error -> Doc.angled(error.description().toDoc(options));
      case Expr.TupExpr expr -> Doc.parened(Doc.commaList(expr.items().view().map(e -> term(Outer.Free, e))));
      case Expr.BinOpSeq binOpSeq -> {
        var seq = binOpSeq.seq();
        var first = seq.first().expr();
        if (seq.sizeEquals(1)) yield term(outer, first);
        yield visitCalls(false,
          term(Outer.AppSpine, first),
          seq.view().drop(1).map(e -> new Arg<>(e.expr(), e.explicit())), outer,
          options.map.get(DistillerOptions.Key.ShowImplicitArgs)
        );
      }
      case Expr.LitStringExpr expr -> Doc.plain('"' + StringUtil.unescapeStringCharacters(expr.string()) + '"');
      case Expr.PiExpr expr -> {
        var data = new boolean[]{false, false};
        new ExprTraversal<Unit>() {
          @Override public @NotNull Expr visitExpr(@NotNull Expr e, Unit unit) {
            switch (e) {
              case Expr.RefExpr ref when ref.resolvedVar() == expr.param().ref() -> data[0] = true;
              case Expr.UnresolvedExpr unresolved -> data[1] = true;
              default -> {}
            }
            return ExprTraversal.super.visitExpr(e, unit);
          }
        }.visitExpr(expr.last(), Unit.unit());
        Doc doc;
        var last = term(Outer.Codomain, expr.last());
        if (!data[0] && !data[1]) {
          var tyDoc = expr.param().type().toDoc(options);
          doc = Doc.sep(Doc.bracedUnless(tyDoc, expr.param().explicit()), Doc.symbol("->"), last);
        } else {
          doc = Doc.sep(Doc.styled(KEYWORD, Doc.symbol("Pi")), expr.param().toDoc(options), Doc.symbol("->"), last);
        }
        // When outsider is neither a codomain nor non-expression, we need to add parentheses.
        yield checkParen(outer, doc, Outer.BinOp);
      }
      case Expr.AppExpr expr -> {
        var args = MutableList.of(expr.argument());
        var head = Expr.unapp(expr.function(), args);
        var infix = false;
        if (head instanceof Expr.RefExpr ref && ref.resolvedVar() instanceof DefVar<?, ?> var)
          infix = var.isInfix();
        yield visitCalls(infix,
          term(Outer.AppHead, head),
          args.view().map(arg -> new Arg<>(arg.expr(), arg.explicit())), outer,
          options.map.get(DistillerOptions.Key.ShowImplicitArgs));
      }
      case Expr.LamExpr expr -> {
        if (!options.map.get(DistillerOptions.Key.ShowImplicitPats) && !expr.param().explicit()) {
          yield term(outer, expr.body());
        }
        var prelude = MutableList.of(Doc.styled(KEYWORD, Doc.symbol("\\")),
          lambdaParam(expr.param()));
        if (!(expr.body() instanceof Expr.HoleExpr)) {
          prelude.append(Doc.symbol("=>"));
          prelude.append(term(Outer.Free, expr.body()));
        }
        yield checkParen(outer, Doc.sep(prelude), Outer.BinOp);
      }
      case Expr.HoleExpr expr -> {
        if (!expr.explicit()) yield Doc.symbol(Constants.ANONYMOUS_PREFIX);
        var filling = expr.filling();
        if (filling == null) yield Doc.symbol("{??}");
        yield Doc.sep(Doc.symbol("{?"), term(Outer.Free, filling), Doc.symbol("?}"));
      }
      case Expr.ProjExpr expr -> Doc.cat(term(Outer.ProjHead, expr.tup()), Doc.symbol("."),
        Doc.plain(expr.ix().fold(Objects::toString, QualifiedID::join)));
<<<<<<< HEAD
      case Expr.Match match ->
        Doc.cblock(Doc.cat(Doc.styled(KEYWORD, "match"), Doc.commaList(match.discriminant().map(t -> term(Outer.Free, t)))), 2,
          Doc.vcat(match.clauses().view()
            .map(clause -> Doc.sep(Doc.symbol("|"),
              Doc.commaList(clause.patterns.map(p -> pattern(p, Outer.Free))),
              clause.expr.map(t -> Doc.cat(Doc.symbol("=>"), term(Outer.Free, t))).getOrDefault(Doc.empty())))
            .toImmutableSeq()));
=======
      case Expr.RawProjExpr expr -> Doc.sepNonEmpty(Doc.cat(term(Outer.ProjHead, expr.tup()), Doc.symbol("."),
          Doc.plain(expr.id().join())), expr.coeLeft() != null ? term(Outer.AppSpine, expr.coeLeft()) : Doc.empty(),
        expr.restr() != null ? Doc.sep(Doc.styled(KEYWORD, "freeze"), term(Outer.AppSpine, expr.restr())) : Doc.empty());
      case Expr.CoeExpr expr -> visitCalls(expr.resolvedVar(), PRIM_CALL,
        ImmutableSeq.of(new Arg<>(expr.type(), true), new Arg<>(expr.restr(), true)),
        outer, options.map.get(DistillerOptions.Key.ShowImplicitArgs));
>>>>>>> f99c0bf3
      case Expr.UnresolvedExpr expr -> Doc.plain(expr.name().join());
      case Expr.RefExpr expr -> {
        var ref = expr.resolvedVar();
        if (ref instanceof DefVar<?, ?> defVar) yield defVar(defVar);
        else yield varDoc(ref);
      }
      case Expr.LitIntExpr expr -> Doc.plain(String.valueOf(expr.integer()));
      case Expr.RawSortExpr e -> Doc.styled(KEYWORD, e.kind().name());
      case Expr.NewExpr expr -> Doc.cblock(
        Doc.sep(Doc.styled(KEYWORD, "new"), term(Outer.Free, expr.struct())),
        2, Doc.vcat(expr.fields().view().map(t ->
          Doc.sep(Doc.symbol("|"), Doc.styled(FIELD_CALL, t.name().data()),
            Doc.emptyIf(t.bindings().isEmpty(), () ->
              Doc.sep(t.bindings().map(v -> varDoc(v.data())))),
            Doc.plain("=>"), term(Outer.Free, t.body()))
        )));
      case Expr.SigmaExpr expr -> checkParen(outer, Doc.sep(
        Doc.styled(KEYWORD, Doc.symbol("Sig")),
        visitTele(expr.params().dropLast(1)),
        Doc.symbol("**"),
        term(Outer.Codomain, expr.params().last().type())), Outer.BinOp);
      // ^ Same as Pi
      case Expr.SortExpr expr -> {
        var fn = Doc.styled(KEYWORD, expr.kind().name());
        if (!expr.kind().hasLevel()) yield fn;
        yield visitCalls(false, fn, (nc, l) -> l.toDoc(options), outer,
          SeqView.of(new Arg<>(o -> Doc.plain(String.valueOf(expr.lift())), true)), true);
      }
      case Expr.LiftExpr expr -> Doc.sep(Seq
        .from(IntRange.closed(1, expr.lift()).iterator()).view()
        .map($ -> Doc.styled(KEYWORD, Doc.symbol("ulift")))
        .appended(term(Outer.Lifted, expr.expr())));
      case Expr.MetaPat metaPat -> metaPat.meta().toDoc(options);
      case Expr.PartEl el -> Doc.sep(Doc.symbol("{|"),
        Doc.join(Doc.spaced(Doc.symbol("|")), el.clauses().map(cl -> Doc.sep(
          cl._1.toDoc(options), Doc.symbol(":="), cl._2.toDoc(options))
        )),
        Doc.symbol("|}"));
      case Expr.Path path -> Doc.sep(
        Doc.symbol("[|"),
        Doc.commaList(path.params().map(BaseDistiller::linkDef)),
        Doc.symbol("|]"),
        path.type().toDoc(options),
        path.partial().toDoc(options)
      );
      case Expr.Idiom idiom -> Doc.wrap(
        "(|", "|)",
        Doc.join(Doc.symbol("|"), idiom.barredApps().view()
          .map(app -> term(Outer.Free, app)))
      );
      case Expr.Do doExpr -> {
        var doBlockDoc = doExpr.binds().map(this::visitDoBinding);

        // Either not flat (single line) or full flat
        yield Doc.stickySep(
          // doExpr is atom! It cannot be `do\n{ ... }`
          Doc.styled(KEYWORD, "do"),
          Doc.flatAltBracedBlock(
            Doc.commaList(doBlockDoc),
            Doc.vcommaList(
              doBlockDoc.map(x -> Doc.nest(2, x))
            )
          ));
      }
      case Expr.Array arr -> arr.arrayBlock().fold(
        left -> Doc.sep(
          Doc.symbol("["),
          term(Outer.Free, left.generator()),
          Doc.symbol("|"),
          Doc.commaList(left.binds().map(this::visitDoBinding)),
          Doc.symbol("]")
        ),
        right -> Doc.sep(
          Doc.symbol("["),
          Doc.commaList(right.exprList().view().map(e -> term(Outer.Free, e))),   // Copied from Expr.Tup case
          Doc.symbol("]")
        )
      );
    };
  }

  public @NotNull Doc pattern(@NotNull Pattern pattern, Outer outer) {
    return switch (pattern) {
      case Pattern.Tuple tuple -> {
        var tup = Doc.licit(tuple.explicit(),
          Doc.commaList(tuple.patterns().view().map(p -> pattern(p, Outer.Free))));
        yield tuple.as() == null ? tup
          : Doc.sep(tup, Doc.styled(KEYWORD, "as"), linkDef(tuple.as()));
      }
      case Pattern.Absurd absurd -> Doc.bracedUnless(Doc.styled(KEYWORD, "()"), absurd.explicit());
      case Pattern.Bind bind -> Doc.bracedUnless(linkDef(bind.bind()), bind.explicit());
      case Pattern.CalmFace calmFace -> Doc.bracedUnless(Doc.plain(Constants.ANONYMOUS_PREFIX), calmFace.explicit());
      case Pattern.Number number -> Doc.bracedUnless(Doc.plain(String.valueOf(number.number())), number.explicit());
      case Pattern.Ctor ctor -> {
        var name = linkRef(ctor.resolved().data(), CON_CALL);
        var ctorDoc = ctor.params().isEmpty() ? name : Doc.sep(name, visitMaybeCtorPatterns(ctor.params(), Outer.AppSpine, Doc.ALT_WS));
        yield ctorDoc(outer, ctor.explicit(), ctorDoc, ctor.as(), ctor.params().isEmpty());
      }
      case Pattern.BinOpSeq seq -> {
        var param = seq.seq();
        if (param.sizeEquals(1)) yield pattern(param.first(), outer);
        var ctorDoc = visitMaybeCtorPatterns(param, Outer.AppSpine, Doc.ALT_WS);
        yield ctorDoc(outer, seq.explicit(), ctorDoc, seq.as(), param.sizeLessThanOrEquals(1));
      }
      case Pattern.List list -> {
        var listDoc = Doc.sep(      // Copied from ThisClass.term (Expr.Array case)
          Doc.symbol("["),
          Doc.commaList(list.elements().map(x -> pattern(x, Outer.Free))),
          Doc.symbol("]")
        );

        yield list.as() == null ? listDoc : Doc.sep(
          listDoc,
          Doc.styled(KEYWORD, "as"),
          linkDef(list.as())
        );
      }
    };
  }

  private Doc visitMaybeCtorPatterns(SeqLike<Pattern> patterns, Outer outer, @NotNull Doc delim) {
    patterns = options.map.get(DistillerOptions.Key.ShowImplicitPats) ? patterns : patterns.view().filter(Pattern::explicit);
    return Doc.join(delim, patterns.view().map(p -> pattern(p, outer)));
  }

  public Doc matchy(Pattern.@NotNull Clause match) {
    var doc = visitMaybeCtorPatterns(match.patterns, Outer.Free, Doc.plain(", "));
    return match.expr.map(e -> Doc.sep(doc, Doc.plain("=>"), term(Outer.Free, e))).getOrDefault(doc);
  }

  private Doc visitAccess(Stmt.@NotNull Accessibility accessibility, Stmt.Accessibility def) {
    if (accessibility == def) return Doc.empty();
    else return Doc.styled(KEYWORD, accessibility.keyword);
  }

  public @NotNull Doc stmt(@NotNull Stmt prestmt) {
    return switch (prestmt) {
      case Decl decl -> decl(decl);
      case Command.Import cmd -> {
        var prelude = MutableList.of(Doc.styled(KEYWORD, "import"), Doc.symbol(cmd.path().join()));
        if (cmd.asName() != null) {
          prelude.append(Doc.styled(KEYWORD, "as"));
          prelude.append(Doc.plain(cmd.asName()));
        }
        yield Doc.sep(prelude);
      }
      case Generalize variables -> Doc.sep(Doc.styled(KEYWORD, "variables"), visitTele(variables.toExpr()));
      case Remark remark -> {
        var literate = remark.literate;
        yield literate != null ? literate.toDoc() : Doc.plain(remark.raw);
      }
      case Command.Open cmd -> Doc.sepNonEmpty(
        visitAccess(cmd.accessibility(), Stmt.Accessibility.Private),
        Doc.styled(KEYWORD, "open"),
        Doc.plain(cmd.path().join()),
        Doc.styled(KEYWORD, switch (cmd.useHide().strategy()) {
          case Using -> "using";
          case Hiding -> "hiding";
        }),
        Doc.parened(Doc.commaList(cmd.useHide().list().view().map(name -> name.asName().equals(name.id()) ? Doc.plain(name.id())
          : Doc.sep(Doc.plain(name.id()), Doc.styled(KEYWORD, "as"), Doc.plain(name.asName())))))
      );
      case Command.Module mod -> Doc.vcat(
        Doc.sep(visitAccess(mod.accessibility(), Stmt.Accessibility.Public),
          Doc.styled(KEYWORD, "module"),
          Doc.plain(mod.name()),
          Doc.symbol("{")),
        Doc.nest(2, Doc.vcat(mod.contents().view().map(this::stmt))),
        Doc.symbol("}")
      );
    };
  }

  private Stmt.Accessibility defaultAcc(@NotNull Decl.Personality personality) {
    return personality == Decl.Personality.NORMAL ? Stmt.Accessibility.Public : Stmt.Accessibility.Private;
  }

  public @NotNull Doc decl(@NotNull Decl predecl) {
    return switch (predecl) {
      case ClassDecl classDecl -> throw new UnsupportedOperationException("not implemented yet");
      case TeleDecl.StructDecl decl -> {
        var prelude = MutableList.of(
          visitAccess(decl.accessibility(), defaultAcc(decl.personality())),
          visitPersonality(decl.personality()),
          Doc.styled(KEYWORD, "struct"),
          linkDef(decl.ref, STRUCT_CALL),
          visitTele(decl.telescope));
        appendResult(prelude, decl.result);
        yield Doc.cat(Doc.sepNonEmpty(prelude),
          Doc.emptyIf(decl.fields.isEmpty(), () -> Doc.cat(Doc.line(), Doc.nest(2, Doc.vcat(
            decl.fields.view().map(this::decl))))),
          visitBindBlock(decl.bindBlock)
        );
      }
      case TeleDecl.FnDecl decl -> {
        var prelude = MutableList.of(
          visitAccess(decl.accessibility(), defaultAcc(decl.personality())),
          visitPersonality(decl.personality()),
          Doc.styled(KEYWORD, "def"));
        prelude.appendAll(Seq.from(decl.modifiers).view().map(this::visitModifier));
        prelude.append(linkDef(decl.ref, FN_CALL));
        prelude.append(visitTele(decl.telescope));
        appendResult(prelude, decl.result);
        yield Doc.cat(Doc.sepNonEmpty(prelude),
          decl.body.fold(expr -> Doc.cat(Doc.spaced(Doc.symbol("=>")), term(Outer.Free, expr)),
            clauses -> Doc.cat(Doc.line(), Doc.nest(2, visitClauses(clauses)))),
          visitBindBlock(decl.bindBlock)
        );
      }
      case TeleDecl.DataDecl decl -> {
        var prelude = MutableList.of(
          visitAccess(decl.accessibility(), defaultAcc(decl.personality())),
          visitPersonality(decl.personality()),
          Doc.styled(KEYWORD, "data"),
          linkDef(decl.ref, DATA_CALL),
          visitTele(decl.telescope));
        appendResult(prelude, decl.result);
        yield Doc.cat(Doc.sepNonEmpty(prelude),
          Doc.emptyIf(decl.body.isEmpty(), () -> Doc.cat(Doc.line(), Doc.nest(2, Doc.vcat(
            decl.body.view().map(this::decl))))),
          visitBindBlock(decl.bindBlock)
        );
      }
      case TeleDecl.PrimDecl decl -> primDoc(decl.ref);
      case TeleDecl.StructField field -> {
        var doc = MutableList.of(Doc.symbol("|"),
          coe(field.coerce),
          linkDef(field.ref, FIELD_CALL),
          visitTele(field.telescope));
        appendResult(doc, field.result);
        field.body.ifDefined(body -> {
          doc.append(Doc.symbol("=>"));
          doc.append(term(Outer.Free, body));
        });
        yield Doc.sepNonEmpty(doc);
      }
      case TeleDecl.DataCtor ctor -> {
        var doc = Doc.cblock(Doc.sepNonEmpty(
          coe(ctor.coerce),
          linkDef(ctor.ref, CON_CALL),
          visitTele(ctor.telescope)), 2, visitClauses(ctor.clauses));
        if (ctor.patterns.isNotEmpty()) {
          var pats = Doc.commaList(ctor.patterns.view().map(pattern -> pattern(pattern, Outer.Free)));
          yield Doc.sep(Doc.symbol("|"), pats, Doc.plain("=>"), doc);
        } else yield Doc.sep(Doc.symbol("|"), doc);
      }
    };
  }

  /**
   * This function assumed that <code>doBind.var()</code> is not {@link org.aya.ref.LocalVar#IGNORED}
   */
  public @NotNull Doc visitDoBinding(@NotNull Expr.DoBind doBind) {
    return doBind.var() == LocalVar.IGNORED
      ? term(Outer.Free, doBind.expr())
      : Doc.sep(
        varDoc(doBind.var()),
        Doc.symbol("<-"),
        term(Outer.Free, doBind.expr()));
  }

  public @NotNull Doc visitPersonality(@NotNull Decl.Personality personality) {
    return switch (personality) {
      case NORMAL -> Doc.empty();
      case EXAMPLE -> Doc.styled(KEYWORD, "example");
      case COUNTEREXAMPLE -> Doc.styled(KEYWORD, "counterexample");
    };
  }

  private Doc visitClauses(@NotNull ImmutableSeq<Pattern.Clause> clauses) {
    if (clauses.isEmpty()) return Doc.empty();
    return Doc.vcat(
      clauses.view()
        .map(this::matchy)
        .map(doc -> Doc.sep(Doc.symbol("|"), doc)));
  }

  private void appendResult(MutableList<Doc> prelude, Expr result) {
    if (result instanceof Expr.HoleExpr) return;
    prelude.append(Doc.symbol(":"));
    prelude.append(term(Outer.Free, result));
  }

  public Doc visitBindBlock(@NotNull BindBlock bindBlock) {
    if (bindBlock == BindBlock.EMPTY) return Doc.empty();
    var loosers = bindBlock.resolvedLoosers().get();
    var tighters = bindBlock.resolvedTighters().get();
    if (loosers.isEmpty() && tighters.isEmpty()) return Doc.empty();

    if (loosers.isEmpty()) return Doc.cat(Doc.line(), Doc.hang(2, Doc.sep(
      Doc.styled(KEYWORD, "tighter"),
      Doc.commaList(tighters.view().map(BaseDistiller::defVar)))));
    else if (tighters.isEmpty()) return Doc.cat(Doc.line(), Doc.hang(2, Doc.sep(
      Doc.styled(KEYWORD, "looser"),
      Doc.commaList(loosers.view().map(BaseDistiller::defVar)))));
    return Doc.cat(Doc.line(), Doc.hang(2, Doc.cat(Doc.styled(KEYWORD, "bind"), Doc.braced(Doc.sep(
      Doc.styled(KEYWORD, "tighter"), Doc.commaList(tighters.view().map(BaseDistiller::defVar)),
      Doc.styled(KEYWORD, "looser"), Doc.commaList(loosers.view().map(BaseDistiller::defVar))
    )))));
  }

  private @NotNull Doc visitModifier(@NotNull Modifier modifier) {
    return Doc.styled(KEYWORD, modifier.keyword);
  }
}<|MERGE_RESOLUTION|>--- conflicted
+++ resolved
@@ -104,7 +104,6 @@
       }
       case Expr.ProjExpr expr -> Doc.cat(term(Outer.ProjHead, expr.tup()), Doc.symbol("."),
         Doc.plain(expr.ix().fold(Objects::toString, QualifiedID::join)));
-<<<<<<< HEAD
       case Expr.Match match ->
         Doc.cblock(Doc.cat(Doc.styled(KEYWORD, "match"), Doc.commaList(match.discriminant().map(t -> term(Outer.Free, t)))), 2,
           Doc.vcat(match.clauses().view()
@@ -112,14 +111,12 @@
               Doc.commaList(clause.patterns.map(p -> pattern(p, Outer.Free))),
               clause.expr.map(t -> Doc.cat(Doc.symbol("=>"), term(Outer.Free, t))).getOrDefault(Doc.empty())))
             .toImmutableSeq()));
-=======
       case Expr.RawProjExpr expr -> Doc.sepNonEmpty(Doc.cat(term(Outer.ProjHead, expr.tup()), Doc.symbol("."),
           Doc.plain(expr.id().join())), expr.coeLeft() != null ? term(Outer.AppSpine, expr.coeLeft()) : Doc.empty(),
         expr.restr() != null ? Doc.sep(Doc.styled(KEYWORD, "freeze"), term(Outer.AppSpine, expr.restr())) : Doc.empty());
       case Expr.CoeExpr expr -> visitCalls(expr.resolvedVar(), PRIM_CALL,
         ImmutableSeq.of(new Arg<>(expr.type(), true), new Arg<>(expr.restr(), true)),
         outer, options.map.get(DistillerOptions.Key.ShowImplicitArgs));
->>>>>>> f99c0bf3
       case Expr.UnresolvedExpr expr -> Doc.plain(expr.name().join());
       case Expr.RefExpr expr -> {
         var ref = expr.resolvedVar();
