// Copyright (c) 2020-2022 Tesla (Yinsen) Zhang.
// Use of this source code is governed by the MIT license that can be found in the LICENSE.md file.
package org.aya.core.pat;

import kala.collection.SeqLike;
import kala.collection.SeqView;
import kala.collection.immutable.ImmutableSeq;
import kala.collection.mutable.MutableHashMap;
import kala.control.Result;
import org.aya.core.term.*;
import org.aya.core.visitor.PatTraversal;
import org.aya.core.visitor.Subst;
import org.aya.generic.util.InternalException;
import org.aya.guest0x0.cubical.Formula;
import org.aya.util.Arg;
import org.jetbrains.annotations.NotNull;

import java.util.function.UnaryOperator;

/**
 * Matches a term with a pattern.
 *
 * @author ice1000
 * @apiNote Use {@link PatMatcher#tryBuildSubstTerms} instead of instantiating the class directly.
 * @implNote The substitution built is made from parallel substitutions.
 */
public record PatMatcher(@NotNull Subst subst, boolean inferMeta, @NotNull UnaryOperator<@NotNull Term> pre) {
  public static Result<Subst, Boolean> tryBuildSubstTerms(
    boolean inferMeta, @NotNull ImmutableSeq<@NotNull Pat> pats,
    @NotNull SeqView<@NotNull Term> terms
  ) {
    return tryBuildSubstTerms(inferMeta, pats, terms, UnaryOperator.identity());
  }

  /**
   * @param inferMeta true only if we expect the presence of {@link MetaPatTerm}
   * @return ok if the term matches the pattern,
   * err(false) if fails positively, err(true) if fails negatively
   */
  public static Result<Subst, Boolean> tryBuildSubstTerms(
    boolean inferMeta, @NotNull ImmutableSeq<@NotNull Pat> pats,
    @NotNull SeqView<@NotNull Term> terms, @NotNull UnaryOperator<Term> pre
  ) {
    var matchy = new PatMatcher(new Subst(new MutableHashMap<>()), inferMeta, pre);
    try {
      pats.forEachWithChecked(terms, matchy::match);
      return Result.ok(matchy.subst());
    } catch (Mismatch mismatch) {
      return Result.err(mismatch.isBlocked);
    }
  }

  private void match(@NotNull Pat pat, @NotNull Term term) throws Mismatch {
    switch (pat) {
      case Pat.Bind bind -> subst.addDirectly(bind.bind(), term);
      case Pat.Absurd ignored -> throw new InternalException("unreachable");
      case Pat.Ctor ctor -> {
        term = pre.apply(term);
        switch (term) {
          case ConCall conCall -> {
            if (ctor.ref() != conCall.ref()) throw new Mismatch(false);
            visitList(ctor.params(), conCall.conArgs().view().map(Arg::term));
          }
          case MetaPatTerm metaPat -> solve(pat, metaPat);
          // TODO[literal]: We may convert constructor call to literals to avoid possible stack overflow?
          case IntegerTerm litTerm -> match(ctor, litTerm.constructorForm());
          case ListTerm litTerm -> match(ctor, litTerm.constructorForm());
          default -> throw new Mismatch(true);
        }
      }
      case Pat.Tuple tuple -> {
        term = pre.apply(term);
        switch (term) {
          case TupTerm tup -> visitList(tuple.pats(), tup.items());
          case MetaPatTerm metaPat -> solve(pat, metaPat);
          default -> throw new Mismatch(true);
        }
      }
      case Pat.Meta ignored -> throw new InternalException("Pat.Meta is not allowed");
      case Pat.End end -> {
        term = pre.apply(term);
        if (!(term.asFormula() instanceof Formula.Lit<Term>(var one) && one == end.isOne())) {
          throw new Mismatch(true);
        }
      }
      case Pat.ShapedInt lit -> {
        term = pre.apply(term);
        switch (term) {
          case IntegerTerm litTerm -> {
            if (!lit.compareUntyped(litTerm)) throw new Mismatch(false);
          }
          // TODO[literal]: We may convert constructor call to literals to avoid possible stack overflow?
          case ConCall con -> match(lit.constructorForm(), con);
          // we only need to handle matching both literals, otherwise we just rematch it
          // with constructor form to reuse the code as much as possible (like solving MetaPats).
          default -> match(lit.constructorForm(), term);
        }
      }
    }
  }

  /**
   * We are matching some Pat against the MetaPat here:
   * <ul>
   *   <li>MetaPat is unresolved:
   *   replace all the bindings in Pat with a corresponding MetaPat (so they can be inferred),
   *   and then set it as the solution</li>
   *   <li>MetaPat is resolved: match the Pat and the solution of MetaPat</li>
   * </ul>
   *
   * @param pat make sure that pat is a "ctor" pat (such as Ctor, Tuple, Int, etc.) instead of a binding pat
   */
  private void solve(@NotNull Pat pat, @NotNull MetaPatTerm metaPat) throws Mismatch {
    var referee = metaPat.ref();
    var todo = referee.solution().get();

    // the MetaPat didn't solve
    if (todo == null) {
      // don't infer
      if (!inferMeta) throw new Mismatch(true);
      var bindSubst = new PatTraversal.MetaBind(subst, metaPat.ref().fakeBind().definition());
      var metalized = bindSubst.apply(pat);
      // solve as pat
      metaPat.ref().solution().set(metalized);
    } else {
      // a MetaPat that has solution <==> the solution
      match(pat, todo.toTerm());
    }
  }

  private void visitList(@NotNull ImmutableSeq<Pat> lpats, @NotNull SeqLike<Term> terms) throws Mismatch {
    assert lpats.sizeEquals(terms);
<<<<<<< HEAD
    lpats.zipView(terms).forEachChecked(this::match);
  }

  private void match(@NotNull Tuple2<Pat, Term> pp) throws Mismatch {
    match(pp._1, pp._2);
=======
    lpats.forEachWithChecked(terms, this::match);
>>>>>>> 88279161
  }

  private static final class Mismatch extends Exception {
    public final boolean isBlocked;

    private Mismatch(boolean isBlocked) {
      this.isBlocked = isBlocked;
    }
  }
}<|MERGE_RESOLUTION|>--- conflicted
+++ resolved
@@ -130,15 +130,7 @@
 
   private void visitList(@NotNull ImmutableSeq<Pat> lpats, @NotNull SeqLike<Term> terms) throws Mismatch {
     assert lpats.sizeEquals(terms);
-<<<<<<< HEAD
-    lpats.zipView(terms).forEachChecked(this::match);
-  }
-
-  private void match(@NotNull Tuple2<Pat, Term> pp) throws Mismatch {
-    match(pp._1, pp._2);
-=======
     lpats.forEachWithChecked(terms, this::match);
->>>>>>> 88279161
   }
 
   private static final class Mismatch extends Exception {
