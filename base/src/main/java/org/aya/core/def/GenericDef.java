--- conflicted
+++ resolved
@@ -2,11 +2,8 @@
 // Use of this source code is governed by the MIT license that can be found in the LICENSE.md file.
 package org.aya.core.def;
 
-<<<<<<< HEAD
-=======
 import org.aya.core.pat.Pat;
 import org.aya.core.term.Term;
->>>>>>> 19f972d7
 import org.aya.generic.AyaDocile;
 import org.aya.prettier.CorePrettier;
 import org.aya.pretty.doc.Doc;
@@ -22,13 +19,9 @@
 public sealed interface GenericDef extends AyaDocile permits ClassDef, Def {
   @NotNull DefVar<?, ?> ref();
 
-<<<<<<< HEAD
+  void descentConsume(@NotNull Consumer<Term> f, @NotNull Consumer<Pat> g);
+
   @Override default @NotNull Doc toDoc(@NotNull PrettierOptions options) {
     return new CorePrettier(options).def(this);
   }
-=======
-  @NotNull Term result();
-
-  void descentConsume(@NotNull Consumer<Term> f, @NotNull Consumer<Pat> g);
->>>>>>> 19f972d7
 }