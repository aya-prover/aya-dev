--- conflicted
+++ resolved
@@ -122,7 +122,7 @@
       public final @NotNull PrimDef.PrimSeed coerce = new PrimSeed(ID.COE, this::coe, ref -> {
         var varA = new LocalVar("A");
         var paramI = new Term.Param(LocalVar.IGNORED, PrimTerm.Interval.INSTANCE, true);
-        var paramA = new Term.Param(varA, new FormTerm.Pi(paramI, new FormTerm.Univ(0)), true);
+        var paramA = new Term.Param(varA, new FormTerm.Pi(paramI, new FormTerm.Type(0)), true);
         var paramRestr = new Term.Param(new LocalVar("i"), PrimTerm.Interval.INSTANCE, true);
         var result = new FormTerm.Pi(
           new Term.Param(LocalVar.IGNORED, new ElimTerm.App(new RefTerm(varA), new Arg<>(PrimTerm.Mula.LEFT, true)), true),
@@ -172,13 +172,8 @@
       public final @NotNull PrimDef.PrimSeed stringType =
         new PrimSeed(ID.STRING,
           ((prim, tyckState) -> prim),
-<<<<<<< HEAD
-          ref -> new PrimDef(ref, FormTerm.Type.ZERO, ID.STR), ImmutableSeq.empty());
-      public final @NotNull PrimDef.PrimSeed STRCONCAT =
-=======
-          ref -> new PrimDef(ref, FormTerm.Univ.ZERO, ID.STRING), ImmutableSeq.empty());
+          ref -> new PrimDef(ref, FormTerm.Type.ZERO, ID.STRING), ImmutableSeq.empty());
       public final @NotNull PrimDef.PrimSeed stringConcat =
->>>>>>> 8c7b302e
         new PrimSeed(ID.STRCONCAT, Initializer::concat, ref -> new PrimDef(
           ref,
           ImmutableSeq.of(
