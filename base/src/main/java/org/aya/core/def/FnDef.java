// Copyright (c) 2020-2022 Yinsen (Tesla) Zhang.
// Use of this source code is governed by the MIT license that can be found in the LICENSE.md file.
package org.aya.core.def;

import kala.collection.immutable.ImmutableSeq;
import kala.control.Either;
import org.aya.concrete.stmt.TeleDecl;
import org.aya.core.Matching;
import org.aya.core.term.Term;
import org.aya.generic.Modifier;
import org.aya.ref.DefVar;
import org.jetbrains.annotations.NotNull;

import java.util.EnumSet;
import java.util.function.BiFunction;

/**
 * @author ice1000
 */
public final class FnDef extends UserDef {
  public final @NotNull EnumSet<Modifier> modifiers;
  public final @NotNull DefVar<FnDef, TeleDecl.FnDecl> ref;
  public final @NotNull Either<Term, ImmutableSeq<Matching>> body;

  public FnDef(
    @NotNull DefVar<FnDef, TeleDecl.FnDecl> ref, @NotNull ImmutableSeq<Term.Param> telescope,
    @NotNull Term result,
    @NotNull EnumSet<Modifier> modifiers,
    @NotNull Either<Term, ImmutableSeq<Matching>> body
  ) {
    super(telescope, result);
    this.modifiers = modifiers;
    ref.core = this;
    this.ref = ref;
    this.body = body;
  }

  public static <T> BiFunction<Term, Either<Term, ImmutableSeq<Matching>>, T>
  factory(BiFunction<Term, Either<Term, ImmutableSeq<Matching>>, T> function) {
    return function;
  }

<<<<<<< HEAD
  public @NotNull DefVar<FnDef, TopTeleDecl.FnDecl> ref() {
=======
  @Override public <P, R> R accept(@NotNull Visitor<P, R> visitor, P p) {
    return visitor.visitFn(this, p);
  }

  public @NotNull DefVar<FnDef, TeleDecl.FnDecl> ref() {
>>>>>>> 589a30bb
    return ref;
  }
}<|MERGE_RESOLUTION|>--- conflicted
+++ resolved
@@ -40,15 +40,7 @@
     return function;
   }
 
-<<<<<<< HEAD
-  public @NotNull DefVar<FnDef, TopTeleDecl.FnDecl> ref() {
-=======
-  @Override public <P, R> R accept(@NotNull Visitor<P, R> visitor, P p) {
-    return visitor.visitFn(this, p);
-  }
-
   public @NotNull DefVar<FnDef, TeleDecl.FnDecl> ref() {
->>>>>>> 589a30bb
     return ref;
   }
 }