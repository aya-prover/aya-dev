// Copyright (c) 2020-2022 Yinsen (Tesla) Zhang.
// Use of this source code is governed by the MIT license that can be found in the LICENSE.md file.
package org.aya.core.def;

import kala.collection.immutable.ImmutableSeq;
import org.aya.concrete.stmt.TeleDecl;
import org.aya.core.term.Term;
import org.aya.ref.DefVar;
import org.jetbrains.annotations.NotNull;

/**
 * core struct definition, corresponding to {@link TeleDecl.StructDecl}
 *
 * @author vont
 */

public final class StructDef extends UserDef.Type {
  public final @NotNull DefVar<StructDef, TeleDecl.StructDecl> ref;
  public final @NotNull ImmutableSeq<FieldDef> fields;

  public StructDef(
    @NotNull DefVar<StructDef, TeleDecl.StructDecl> ref,
    @NotNull ImmutableSeq<Term.Param> telescope,
    int ulift,
    @NotNull ImmutableSeq<FieldDef> fields
  ) {
    super(telescope, ulift);
    ref.core = this;
    this.ref = ref;
    this.fields = fields;
  }

<<<<<<< HEAD
  public @NotNull DefVar<StructDef, TopTeleDecl.StructDecl> ref() {
=======
  @Override public <P, R> R accept(@NotNull Visitor<P, R> visitor, P p) {
    return visitor.visitStruct(this, p);
  }

  public @NotNull DefVar<StructDef, TeleDecl.StructDecl> ref() {
>>>>>>> 589a30bb
    return ref;
  }
}<|MERGE_RESOLUTION|>--- conflicted
+++ resolved
@@ -30,15 +30,7 @@
     this.fields = fields;
   }
 
-<<<<<<< HEAD
-  public @NotNull DefVar<StructDef, TopTeleDecl.StructDecl> ref() {
-=======
-  @Override public <P, R> R accept(@NotNull Visitor<P, R> visitor, P p) {
-    return visitor.visitStruct(this, p);
-  }
-
   public @NotNull DefVar<StructDef, TeleDecl.StructDecl> ref() {
->>>>>>> 589a30bb
     return ref;
   }
 }