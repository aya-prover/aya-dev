// Copyright (c) 2020-2022 Tesla (Yinsen) Zhang.
// Use of this source code is governed by the MIT license that can be found in the LICENSE.md file.
package org.aya.core.serde;

import kala.collection.immutable.ImmutableMap;
import kala.collection.immutable.ImmutableSeq;
import kala.collection.mutable.MutableMap;
import kala.tuple.Tuple;
import org.aya.core.def.*;
import org.aya.core.pat.Pat;
import org.aya.core.term.*;
import org.aya.util.Arg;
import org.aya.generic.util.InternalException;
import org.aya.ref.DefVar;
import org.aya.ref.LocalVar;
import org.jetbrains.annotations.Contract;
import org.jetbrains.annotations.NotNull;

/**
 * @author ice1000
 */
public record Serializer(@NotNull Serializer.State state) {
  public @NotNull SerDef serialize(@NotNull GenericDef def) {
    return switch (def) {
      case ClassDef classDef -> throw new UnsupportedOperationException("TODO");
      case FnDef fn -> new SerDef.Fn(
        state.def(fn.ref),
        serializeParams(fn.telescope),
        fn.body.map(this::serialize, matchings -> matchings.map(this::serialize)),
        fn.modifiers,
        serialize(fn.result)
      );
      case FieldDef field -> new SerDef.Field(
        state.def(field.structRef),
        state.def(field.ref),
        serializeParams(field.ownerTele),
        serializeParams(field.selfTele),
        serialize(field.result),
        field.body.map(this::serialize),
        field.coerce
      );
      case StructDef struct -> new SerDef.Struct(
        state.def(struct.ref()),
        serializeParams(struct.telescope),
        serialize(struct.result),
        struct.fields.map(field -> (SerDef.Field) serialize(field))
      );
      case DataDef data -> new SerDef.Data(
        state.def(data.ref),
        serializeParams(data.telescope),
        serialize(data.result),
        data.body.map(ctor -> (SerDef.Ctor) serialize(ctor))
      );
      case PrimDef prim -> {
        assert prim.ref.module != null;
        yield new SerDef.Prim(prim.ref.module, prim.id);
      }
      case CtorDef ctor -> new SerDef.Ctor(
        state.def(ctor.dataRef),
        state.def(ctor.ref),
        serializePats(ctor.pats),
        serializeParams(ctor.ownerTele),
        serializeParams(ctor.selfTele),
        ctor.clauses.map(this::serialize),
        serialize(ctor.result),
        ctor.coerce
      );
    };
  }

  private @NotNull SerTerm.Sort serialize(@NotNull SortTerm term) {
    return new SerTerm.Sort(term.kind(), term.lift());
  }

  private @NotNull SerTerm serialize(@NotNull Term term) {
    return switch (term) {
      case IntegerTerm lit -> new SerTerm.ShapedInt(lit.repr(),
        SerDef.SerShapeResult.serialize(state, lit.recognition()),
        (SerTerm.DataCall) serialize(lit.type()));
      case ListTerm lit -> new SerTerm.ShapedList(
        lit.repr().map(this::serialize),
        SerDef.SerShapeResult.serialize(state, lit.recognition()),
        (SerTerm.DataCall) serialize(lit.type()));
      case FormulaTerm end -> new SerTerm.Mula(end.asFormula().fmap(this::serialize));
      case StringTerm str -> new SerTerm.Str(str.string());
      case RefTerm ref -> new SerTerm.Ref(state.local(ref.var()));
      case RefTerm.Field ref -> new SerTerm.FieldRef(state.def(ref.ref()));
      case IntervalTerm interval -> new SerTerm.Interval();
      case PiTerm pi -> new SerTerm.Pi(serialize(pi.param()), serialize(pi.body()));
      case SigmaTerm sigma -> new SerTerm.Sigma(serializeParams(sigma.params()));
      case ConCall conCall -> new SerTerm.ConCall(
        state.def(conCall.head().dataRef()), state.def(conCall.head().ref()),
        serializeCall(conCall.head().ulift(), conCall.head().dataArgs()),
        serializeArgs(conCall.conArgs()));
      case StructCall structCall -> serializeStructCall(structCall);
      case DataCall dataCall -> serializeDataCall(dataCall);
      case PrimCall prim -> new SerTerm.PrimCall(
        state.def(prim.ref()),
        prim.id(),
        serializeCall(prim.ulift(), prim.args()));
      case FieldTerm access -> new SerTerm.Access(
        serialize(access.of()), state.def(access.ref()),
        serializeArgs(access.structArgs()),
        serializeArgs(access.fieldArgs()));
      case FnCall fnCall -> new SerTerm.FnCall(
        state.def(fnCall.ref()),
        serializeCall(fnCall.ulift(), fnCall.args()));
      case ProjTerm proj -> new SerTerm.Proj(serialize(proj.of()), proj.ix());
      case AppTerm app -> new SerTerm.App(serialize(app.of()), serialize(app.arg()));
      case MatchTerm match ->
        new SerTerm.Match(match.discriminant().map(this::serialize), match.clauses().map(this::serialize));
      case TupTerm tuple -> new SerTerm.Tup(tuple.items().map(this::serialize));
      case LamTerm lambda -> new SerTerm.Lam(serialize(lambda.param()), serialize(lambda.body()));
      case NewTerm newTerm -> new SerTerm.New(serializeStructCall(newTerm.struct()), ImmutableMap.from(
        newTerm.params().view().map((k, v) -> Tuple.of(state.def(k), serialize(v)))));

      case PartialTerm el -> new SerTerm.PartEl(el.partial().fmap(this::serialize), serialize(el.rhsType()));
      case PartialTyTerm ty -> new SerTerm.PartTy(serialize(ty.type()), ty.restr().fmap(this::serialize));
      case PathTerm path -> new SerTerm.Path(serialize(path.cube()));
      case PLamTerm path -> new SerTerm.PathLam(serializeIntervals(path.params()), serialize(path.body()));
      case PAppTerm app -> new SerTerm.PathApp(serialize(app.of()),
        serializeArgs(app.args()), serialize(app.cube()));
      case CoeTerm coe -> new SerTerm.Coe(serialize(coe.type()), coe.restr().fmap(this::serialize));

      case MetaTerm hole -> throw new InternalException("Shall not have holes serialized.");
      case MetaPatTerm metaPat -> throw new InternalException("Shall not have metaPats serialized.");
      case ErrorTerm err -> throw new InternalException("Shall not have error term serialized.");
<<<<<<< HEAD
      case MetaLitTerm err -> throw new InternalException("Shall not have metaLiterals serialized.");
      case FormTerm.Sort sort -> serialize(sort);
=======
      case SortTerm sort -> serialize(sort);
>>>>>>> d90261aa
      case HCompTerm hComp -> throw new InternalException("TODO");
      case ErasedTerm erased -> new SerTerm.Erased(serialize(erased.type()), erased.isProp());
    };
  }

  private @NotNull SerPat serialize(@NotNull Pat pat) {
    return switch (pat) {
      case Pat.Absurd absurd -> new SerPat.Absurd(absurd.explicit());
      case Pat.Ctor ctor -> new SerPat.Ctor(
        ctor.explicit(),
        state.def(ctor.ref()),
        ctor.ownerArgs().map(this::serialize),
        serializePats(ctor.params()),
        serializeDataCall(ctor.type()));
      case Pat.Tuple tuple -> new SerPat.Tuple(tuple.explicit(), serializePats(tuple.pats()));
      case Pat.Bind bind -> new SerPat.Bind(bind.explicit(), state.local(bind.bind()), serialize(bind.type()));
      case Pat.End end -> new SerPat.End(end.isOne(), end.explicit());
      case Pat.Meta meta -> throw new InternalException(meta + " is illegal here");
      case Pat.ShapedInt lit -> new SerPat.ShapedInt(
        lit.repr(), lit.explicit(),
        SerDef.SerShapeResult.serialize(state, lit.recognition()),
        serializeDataCall(lit.type()));
    };
  }

  private @NotNull SerTerm.SerCube serialize(@NotNull PathTerm.Cube cube) {
    return new SerTerm.SerCube(
      serializeIntervals(cube.params()),
      serialize(cube.type()),
      cube.partial().fmap(this::serialize));
  }

  private @NotNull SerTerm.DataCall serializeDataCall(@NotNull DataCall dataCall) {
    return new SerTerm.DataCall(
      state.def(dataCall.ref()),
      serializeCall(dataCall.ulift(), dataCall.args()));
  }

  private @NotNull SerTerm.StructCall serializeStructCall(@NotNull StructCall structCall) {
    return new SerTerm.StructCall(
      state.def(structCall.ref()),
      serializeCall(structCall.ulift(), structCall.args()));
  }

  private @NotNull SerPat.Clause serialize(@NotNull Term.Matching matchy) {
    return new SerPat.Clause(serializePats(matchy.patterns()), serialize(matchy.body()));
  }

  private SerTerm.SerArg serialize(@NotNull Arg<@NotNull Term> termArg) {
    return new SerTerm.SerArg(serialize(termArg.term()), termArg.explicit());
  }

  public record State(
    @NotNull MutableMap<LocalVar, Integer> localCache,
    @NotNull MutableMap<DefVar<?, ?>, Integer> defCache
  ) {
    public State() {
      this(MutableMap.create(), MutableMap.create());
    }

    public @NotNull SerTerm.SimpVar local(@NotNull LocalVar var) {
      return new SerTerm.SimpVar(localCache.getOrPut(var, localCache::size), var.name());
    }

    public @NotNull SerDef.QName def(@NotNull DefVar<?, ?> var) {
      assert var.module != null;
      return new SerDef.QName(var.module, var.name());
    }
  }

  @Contract("_ -> new") private SerTerm.SerParam serialize(Term.@NotNull Param param) {
    return new SerTerm.SerParam(param.explicit(), serialize(param.ref()), serialize(param.type()));
  }

  private @NotNull SerTerm.SimpVar serialize(@NotNull LocalVar localVar) {
    return state.local(localVar);
  }

  private @NotNull ImmutableSeq<SerTerm.SerParam> serializeParams(ImmutableSeq<Term.@NotNull Param> params) {
    return params.map(this::serialize);
  }

  private @NotNull ImmutableSeq<SerTerm.SimpVar> serializeIntervals(ImmutableSeq<LocalVar> params) {
    return params.map(this::serialize);
  }

  private @NotNull ImmutableSeq<SerTerm.SerArg> serializeArgs(@NotNull ImmutableSeq<Arg<Term>> args) {
    return args.map(this::serialize);
  }

  private @NotNull ImmutableSeq<SerPat> serializePats(@NotNull ImmutableSeq<Pat> pats) {
    return pats.map(this::serialize);
  }

  private @NotNull SerTerm.CallData serializeCall(
    int ulift,
    @NotNull ImmutableSeq<Arg<@NotNull Term>> args) {
    return new SerTerm.CallData(ulift, serializeArgs(args));
  }
}<|MERGE_RESOLUTION|>--- conflicted
+++ resolved
@@ -125,12 +125,8 @@
       case MetaTerm hole -> throw new InternalException("Shall not have holes serialized.");
       case MetaPatTerm metaPat -> throw new InternalException("Shall not have metaPats serialized.");
       case ErrorTerm err -> throw new InternalException("Shall not have error term serialized.");
-<<<<<<< HEAD
       case MetaLitTerm err -> throw new InternalException("Shall not have metaLiterals serialized.");
-      case FormTerm.Sort sort -> serialize(sort);
-=======
       case SortTerm sort -> serialize(sort);
->>>>>>> d90261aa
       case HCompTerm hComp -> throw new InternalException("TODO");
       case ErasedTerm erased -> new SerTerm.Erased(serialize(erased.type()), erased.isProp());
     };
