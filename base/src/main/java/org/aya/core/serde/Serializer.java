// Copyright (c) 2020-2022 Tesla (Yinsen) Zhang.
// Use of this source code is governed by the MIT license that can be found in the LICENSE.md file.
package org.aya.core.serde;

import kala.collection.immutable.ImmutableMap;
import kala.collection.immutable.ImmutableSeq;
import kala.collection.mutable.MutableMap;
import kala.tuple.Tuple;
import org.aya.core.Matching;
import org.aya.core.def.*;
import org.aya.core.pat.Pat;
import org.aya.core.term.*;
import org.aya.generic.Arg;
import org.aya.generic.util.InternalException;
import org.aya.guest0x0.cubical.Formula;
import org.aya.ref.DefVar;
import org.aya.ref.LocalVar;
import org.jetbrains.annotations.Contract;
import org.jetbrains.annotations.NotNull;

/**
 * @author ice1000
 */
public record Serializer(@NotNull Serializer.State state) {
  public @NotNull SerDef serialize(@NotNull GenericDef def) {
    return switch (def) {
      case ClassDef classDef -> throw new UnsupportedOperationException("TODO");
      case FnDef fn -> new SerDef.Fn(
        state.def(fn.ref),
        serializeParams(fn.telescope),
        fn.body.map(this::serialize, matchings -> matchings.map(this::serialize)),
        fn.modifiers,
        serialize(fn.result)
      );
      case FieldDef field -> new SerDef.Field(
        state.def(field.structRef),
        state.def(field.ref),
        serializeParams(field.ownerTele),
        serializeParams(field.selfTele),
        serialize(field.result),
        field.clauses.map(this::serialize),
        field.body.map(this::serialize),
        field.coerce
      );
      case StructDef struct -> new SerDef.Struct(
        state.def(struct.ref()),
        serializeParams(struct.telescope),
        (SerTerm.Sort) serialize(struct.resultLevel),
        struct.fields.map(field -> (SerDef.Field) serialize(field))
      );
      case DataDef data -> new SerDef.Data(
        state.def(data.ref),
        serializeParams(data.telescope),
        (SerTerm.Sort) serialize(data.resultLevel),
        data.body.map(ctor -> (SerDef.Ctor) serialize(ctor))
      );
      case PrimDef prim -> {
        assert prim.ref.module != null;
        yield new SerDef.Prim(prim.ref.module, prim.id);
      }
      case CtorDef ctor -> new SerDef.Ctor(
        state.def(ctor.dataRef),
        state.def(ctor.ref),
        serializePats(ctor.pats),
        serializeParams(ctor.ownerTele),
        serializeParams(ctor.selfTele),
        ctor.clauses.map(this::serialize),
        serialize(ctor.result),
        ctor.coerce
      );
    };
  }

  private @NotNull SerTerm serialize(@NotNull Term term) {
    return switch (term) {
      case LitTerm.ShapedInt lit ->
        new SerTerm.ShapedInt(lit.repr(), SerDef.SerAyaShape.serialize(lit.shape()), serialize(lit.type()));
      case PrimTerm.Mula end -> new SerTerm.Mula(switch (end.asFormula()) {
        case Formula.Conn<Term> cnn -> new SerTerm.SerMula.Conn(cnn.isAnd(), serialize(cnn.l()), serialize(cnn.r()));
        case Formula.Inv<Term> inv -> new SerTerm.SerMula.Inv(serialize(inv.i()));
        case Formula.Lit<Term> lit -> new SerTerm.SerMula.Lit(lit.isLeft());
      });
      case PrimTerm.Str str -> new SerTerm.Str(str.string());
      case RefTerm ref -> new SerTerm.Ref(state.local(ref.var()));
      case RefTerm.Field ref -> new SerTerm.FieldRef(state.def(ref.ref()));
      case PrimTerm.Interval interval -> new SerTerm.Interval();
      case FormTerm.Pi pi -> new SerTerm.Pi(serialize(pi.param()), serialize(pi.body()));
      case FormTerm.Sigma sigma -> new SerTerm.Sigma(serializeParams(sigma.params()));
      case FormTerm.Type ty -> new SerTerm.Type(ty.lift());
      case FormTerm.Set set -> new SerTerm.Set(set.lift());
      case FormTerm.Prop prop -> new SerTerm.Prop();
      case FormTerm.ISet iset -> new SerTerm.ISet();
      case CallTerm.Con conCall -> new SerTerm.ConCall(
        state.def(conCall.head().dataRef()), state.def(conCall.head().ref()),
        serializeCall(conCall.head().ulift(), conCall.head().dataArgs()),
        serializeArgs(conCall.args()));
      case CallTerm.Struct structCall -> serializeStructCall(structCall);
      case CallTerm.Data dataCall -> serializeDataCall(dataCall);
      case CallTerm.Prim prim -> new SerTerm.PrimCall(
        state.def(prim.ref()),
        prim.id(),
        serializeCall(prim.ulift(), prim.args()));
      case CallTerm.Access access -> new SerTerm.Access(
        serialize(access.of()), state.def(access.ref()),
        serializeArgs(access.structArgs()),
        serializeArgs(access.fieldArgs()));
      case CallTerm.Fn fnCall -> new SerTerm.FnCall(
        state.def(fnCall.ref()),
        serializeCall(fnCall.ulift(), fnCall.args()));
      case ElimTerm.Proj proj -> new SerTerm.Proj(serialize(proj.of()), proj.ix());
      case ElimTerm.App app -> new SerTerm.App(serialize(app.of()), serialize(app.arg()));
      case IntroTerm.Tuple tuple -> new SerTerm.Tup(tuple.items().map(this::serialize));
      case IntroTerm.Lambda lambda -> new SerTerm.Lam(serialize(lambda.param()), serialize(lambda.body()));
      case IntroTerm.New newTerm -> new SerTerm.New(serializeStructCall(newTerm.struct()), ImmutableMap.from(
        newTerm.params().view().map((k, v) -> Tuple.of(state.def(k), serialize(v)))));

      // TODO: implement these
<<<<<<< HEAD
      case IntroTerm.PartEl el -> new SerTerm.Type(114514);
      case FormTerm.PartTy ty -> new SerTerm.Type(114514);
      case FormTerm.Path path -> new SerTerm.Type(114514);
      case IntroTerm.PathLam path -> new SerTerm.Type(114514);
      case ElimTerm.PathApp app -> new SerTerm.Type(114514);
=======
      case IntroTerm.PartEl el -> new SerTerm.Univ(114514);
      case FormTerm.PartTy ty -> new SerTerm.Univ(114514);
      case FormTerm.Path path -> new SerTerm.Univ(114514);
      case IntroTerm.PathLam path -> new SerTerm.Univ(114514);
      case ElimTerm.PathApp app -> new SerTerm.Univ(114514);
      case PrimTerm.Coe coe -> new SerTerm.Univ(114514);
>>>>>>> 8c7b302e

      case CallTerm.Hole hole -> throw new InternalException("Shall not have holes serialized.");
      case RefTerm.MetaPat metaPat -> throw new InternalException("Shall not have metaPats serialized.");
      case ErrorTerm err -> throw new InternalException("Shall not have error term serialized.");
    };
  }

  private @NotNull SerPat serialize(@NotNull Pat pat) {
    return switch (pat) {
      case Pat.Absurd absurd -> new SerPat.Absurd(absurd.explicit());
      case Pat.Ctor ctor -> new SerPat.Ctor(
        ctor.explicit(),
        state.def(ctor.ref()),
        serializePats(ctor.params()),
        serializeDataCall(ctor.type()));
      case Pat.Tuple tuple -> new SerPat.Tuple(tuple.explicit(), serializePats(tuple.pats()));
      case Pat.Bind bind -> new SerPat.Bind(bind.explicit(), state.local(bind.bind()), serialize(bind.type()));
      case Pat.End end -> new SerPat.End(end.isLeft(), end.explicit());
      case Pat.Meta meta -> throw new InternalException(meta + " is illegal here");
      case Pat.ShapedInt lit -> new SerPat.ShapedInt(
        lit.repr(), lit.explicit(),
        SerDef.SerAyaShape.serialize(lit.shape()),
        serializeDataCall(lit.type()));
    };
  }

  private @NotNull SerTerm.DataCall serializeDataCall(CallTerm.@NotNull Data dataCall) {
    return new SerTerm.DataCall(
      state.def(dataCall.ref()),
      serializeCall(dataCall.ulift(), dataCall.args()));
  }

  private @NotNull SerTerm.StructCall serializeStructCall(CallTerm.@NotNull Struct structCall) {
    return new SerTerm.StructCall(
      state.def(structCall.ref()),
      serializeCall(structCall.ulift(), structCall.args()));
  }

  private @NotNull SerPat.Matchy serialize(@NotNull Matching matchy) {
    return new SerPat.Matchy(serializePats(matchy.patterns()), serialize(matchy.body()));
  }

  private SerTerm.SerArg serialize(@NotNull Arg<@NotNull Term> termArg) {
    return new SerTerm.SerArg(serialize(termArg.term()), termArg.explicit());
  }

  public record State(
    @NotNull MutableMap<LocalVar, Integer> localCache,
    @NotNull MutableMap<DefVar<?, ?>, Integer> defCache
  ) {
    public State() {
      this(MutableMap.create(), MutableMap.create());
    }

    public @NotNull SerTerm.SimpVar local(@NotNull LocalVar var) {
      return new SerTerm.SimpVar(localCache.getOrPut(var, localCache::size), var.name());
    }

    public @NotNull SerDef.QName def(@NotNull DefVar<?, ?> var) {
      assert var.module != null;
      return new SerDef.QName(var.module, var.name());
    }
  }

  @Contract("_ -> new") private SerTerm.SerParam serialize(Term.@NotNull Param param) {
    return new SerTerm.SerParam(param.explicit(), state.local(param.ref()), serialize(param.type()));
  }

  private @NotNull ImmutableSeq<SerTerm.SerParam> serializeParams(ImmutableSeq<Term.@NotNull Param> params) {
    return params.map(this::serialize);
  }

  private @NotNull ImmutableSeq<SerTerm.SerArg> serializeArgs(@NotNull ImmutableSeq<Arg<Term>> args) {
    return args.map(this::serialize);
  }

  private @NotNull ImmutableSeq<SerPat> serializePats(@NotNull ImmutableSeq<Pat> pats) {
    return pats.map(this::serialize);
  }

  private @NotNull SerTerm.CallData serializeCall(
    int ulift,
    @NotNull ImmutableSeq<Arg<@NotNull Term>> args) {
    return new SerTerm.CallData(ulift, serializeArgs(args));
  }
}<|MERGE_RESOLUTION|>--- conflicted
+++ resolved
@@ -115,20 +115,12 @@
         newTerm.params().view().map((k, v) -> Tuple.of(state.def(k), serialize(v)))));
 
       // TODO: implement these
-<<<<<<< HEAD
       case IntroTerm.PartEl el -> new SerTerm.Type(114514);
       case FormTerm.PartTy ty -> new SerTerm.Type(114514);
       case FormTerm.Path path -> new SerTerm.Type(114514);
       case IntroTerm.PathLam path -> new SerTerm.Type(114514);
       case ElimTerm.PathApp app -> new SerTerm.Type(114514);
-=======
-      case IntroTerm.PartEl el -> new SerTerm.Univ(114514);
-      case FormTerm.PartTy ty -> new SerTerm.Univ(114514);
-      case FormTerm.Path path -> new SerTerm.Univ(114514);
-      case IntroTerm.PathLam path -> new SerTerm.Univ(114514);
-      case ElimTerm.PathApp app -> new SerTerm.Univ(114514);
-      case PrimTerm.Coe coe -> new SerTerm.Univ(114514);
->>>>>>> 8c7b302e
+      case PrimTerm.Coe coe -> new SerTerm.Type(114514);
 
       case CallTerm.Hole hole -> throw new InternalException("Shall not have holes serialized.");
       case RefTerm.MetaPat metaPat -> throw new InternalException("Shall not have metaPats serialized.");
