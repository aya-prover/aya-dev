--- conflicted
+++ resolved
@@ -14,14 +14,7 @@
  */
 public record RefTerm(@NotNull LocalVar var, int lift) implements Term {
 
-<<<<<<< HEAD
-  public record Field(@NotNull DefVar<FieldDef, TopTeleDecl.StructField> ref, int lift) implements Term {
-=======
   public record Field(@NotNull DefVar<FieldDef, TeleDecl.StructField> ref, int lift) implements Term {
-    @Override public <P, R> R doAccept(@NotNull Visitor<P, R> visitor, P p) {
-      return visitor.visitFieldRef(this, p);
-    }
->>>>>>> 589a30bb
   }
 
   public record MetaPat(@NotNull Pat.Meta ref, int lift) implements Term {
