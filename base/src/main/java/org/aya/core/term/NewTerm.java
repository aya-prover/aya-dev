--- conflicted
+++ resolved
@@ -5,12 +5,8 @@
 import kala.collection.immutable.ImmutableMap;
 import kala.tuple.Tuple;
 import org.aya.concrete.stmt.decl.TeleDecl;
-<<<<<<< HEAD
 import org.aya.core.def.ClassDef;
-=======
-import org.aya.core.def.FieldDef;
 import org.aya.core.pat.Pat;
->>>>>>> 19f972d7
 import org.aya.ref.DefVar;
 import org.jetbrains.annotations.NotNull;
 
@@ -29,12 +25,7 @@
     return struct == struct() && equalParams ? this : new NewTerm(struct, params);
   }
 
-<<<<<<< HEAD
-  @Override public @NotNull NewTerm descent(@NotNull UnaryOperator<@NotNull Term> f) {
+  @Override public @NotNull NewTerm descent(@NotNull UnaryOperator<Term> f, @NotNull UnaryOperator<Pat> g) {
     return update((ClassCall) f.apply(struct), ImmutableMap.from(params.view().map((k, v) -> Tuple.of(k, f.apply(v)))));
-=======
-  @Override public @NotNull NewTerm descent(@NotNull UnaryOperator<Term> f, @NotNull UnaryOperator<Pat> g) {
-    return update((StructCall) f.apply(struct), ImmutableMap.from(params.view().map((k, v) -> Tuple.of(k, f.apply(v)))));
->>>>>>> 19f972d7
   }
 }