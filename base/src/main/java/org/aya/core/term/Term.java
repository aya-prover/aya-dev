--- conflicted
+++ resolved
@@ -40,11 +40,7 @@
  * @author ice1000
  */
 public sealed interface Term extends AyaDocile, Restr.TermLike<Term>
-<<<<<<< HEAD
-  permits Callable, CoeTerm, Elimination, FormulaTerm, HCompTerm, IntervalTerm, MatchTerm, MetaPatTerm, MetaLitTerm, PartialTerm, PiTerm, RefTerm, RefTerm.Field, SigmaTerm, StableWHNF {
-=======
-  permits Callable, CoeTerm, Elimination, ErasedTerm, FormulaTerm, HCompTerm, IntervalTerm, MatchTerm, MetaLitTerm, MetaPatTerm, PartialTerm, PiTerm, RefTerm, RefTerm.Field, SigmaTerm, StableWHNF {
->>>>>>> ed89c354
+  permits Callable, CoeTerm, Elimination, FormulaTerm, HCompTerm, IntervalTerm, MatchTerm, MetaLitTerm, MetaPatTerm, PartialTerm, PiTerm, RefTerm, RefTerm.Field, SigmaTerm, StableWHNF {
   default @NotNull Term descent(@NotNull UnaryOperator<@NotNull Term> f) {
     return switch (this) {
       case PiTerm pi -> {
