// Copyright (c) 2020-2022 Tesla (Yinsen) Zhang.
// Use of this source code is governed by the MIT license that can be found in the LICENSE.md file.
package org.aya.core.term;

import kala.collection.Map;
import kala.collection.immutable.ImmutableMap;
import kala.collection.immutable.ImmutableSeq;
import kala.collection.mutable.MutableList;
import kala.collection.mutable.MutableMap;
import kala.tuple.Tuple;
import kala.tuple.Tuple3;
import org.aya.core.pat.Pat;
import org.aya.core.visitor.*;
import org.aya.distill.BaseDistiller;
import org.aya.distill.CoreDistiller;
import org.aya.util.Arg;
import org.aya.generic.AyaDocile;
import org.aya.generic.ParamLike;
import org.aya.generic.util.InternalException;
import org.aya.generic.util.NormalizeMode;
import org.aya.guest0x0.cubical.Restr;
import org.aya.pretty.doc.Doc;
import org.aya.ref.AnyVar;
import org.aya.ref.LocalVar;
import org.aya.tyck.LittleTyper;
import org.aya.tyck.TyckState;
import org.aya.tyck.env.LocalCtx;
import org.aya.util.distill.DistillerOptions;
import org.aya.util.error.SourcePos;
import org.jetbrains.annotations.Contract;
import org.jetbrains.annotations.NotNull;
import org.jetbrains.annotations.Nullable;

import java.util.function.Function;
import java.util.function.UnaryOperator;

/**
 * A well-typed and terminating term.
 *
 * @author ice1000
 */
<<<<<<< HEAD
public sealed interface Term extends AyaDocile, Restr.TermLike<Term> permits Callable, CoeTerm, Elimination, ErasedTerm, FormulaTerm, HCompTerm, IntervalTerm, MatchTerm, MetaPatTerm, PartialTerm, PartialTyTerm, PathTerm, PiTerm, RefTerm, RefTerm.Field, SigmaTerm, StableWHNF {
  default @NotNull Term descent(@NotNull Function<@NotNull Term, @NotNull Term> f) {
=======
public sealed interface Term extends AyaDocile, Restr.TermLike<Term> permits Callable, CoeTerm, Elimination, MatchTerm, ErasedTerm, FormTerm, FormulaTerm, HCompTerm, IntervalTerm, MetaPatTerm, PartialTerm, RefTerm, RefTerm.Field, StableWHNF {
  default @NotNull Term descent(@NotNull UnaryOperator<@NotNull Term> f) {
>>>>>>> 08d8b36a
    return switch (this) {
      case PiTerm pi -> {
        var param = pi.param().descent(f);
        var body = f.apply(pi.body());
        if (param == pi.param() && body == pi.body()) yield pi;
        yield new PiTerm(param, body);
      }
      case SigmaTerm sigma -> {
        var params = sigma.params().map(param -> param.descent(f));
        if (params.sameElements(sigma.params(), true)) yield sigma;
        yield new SigmaTerm(params);
      }
      case SortTerm univ -> univ;
      case IntervalTerm interval -> interval;
      case FormulaTerm mula -> {
        var formula = mula.asFormula().fmap(f);
        if (formula == mula.asFormula()) yield mula;
        yield new FormulaTerm(formula);
      }
      case StringTerm str -> str;
      case LamTerm lambda -> {
        var param = lambda.param().descent(f);
        var body = f.apply(lambda.body());
        if (param == lambda.param() && body == lambda.body()) yield lambda;
        yield new LamTerm(param, body);
      }
      case TupTerm tuple -> {
        var items = tuple.items().map(f);
        if (items.sameElements(tuple.items(), true)) yield tuple;
        yield new TupTerm(items);
      }
      case NewTerm neu -> {
        var struct = f.apply(neu.struct());
        var fields = ImmutableMap.from(neu.params().view().map((k, v) -> Tuple.of(k, f.apply(v))));
        if (struct == neu.struct() && fields.valuesView().sameElements(neu.params().valuesView(), true)) yield neu;
        yield new NewTerm((StructCall) struct, fields);
      }
      case AppTerm app -> {
        var function = f.apply(app.of());
        var arg = app.arg().descent(f);
        if (function == app.of() && arg == app.arg()) yield app;
        yield AppTerm.make(function, arg);
      }
      case ProjTerm proj -> {
        var tuple = f.apply(proj.of());
        if (tuple == proj.of()) yield proj;
        yield new ProjTerm(tuple, proj.ix());
      }
      case MatchTerm match -> {
        var discriminant = match.discriminant().map(f);
        var clauses = match.clauses().map(c -> c.descent(f));
        if (match.discriminant().sameElements(discriminant, true) && match.clauses().sameElements(clauses, true))
          yield match;
        yield new MatchTerm(discriminant, clauses);
      }
      case ErasedTerm erased -> {
        var type = f.apply(erased.type());
        if (type == erased.type()) yield erased;
        yield new ErasedTerm(type, erased.isProp(), erased.sourcePos());
      }
      case StructCall struct -> {
        var args = struct.args().map(arg -> arg.descent(f));
        if (args.sameElements(struct.args(), true)) yield struct;
        yield new StructCall(struct.ref(), struct.ulift(), args);
      }
      case DataCall data -> {
        var args = data.args().map(arg -> arg.descent(f));
        if (args.sameElements(data.args(), true)) yield data;
        yield new DataCall(data.ref(), data.ulift(), args);
      }
      case ConCall con -> {
        var head = con.head().descent(f);
        var args = con.conArgs().map(arg -> arg.descent(f));
        if (head == con.head() && args.sameElements(con.conArgs(), true)) yield con;
        yield new ConCall(head, args);
      }
      case FnCall fn -> {
        var args = fn.args().map(arg -> arg.descent(f));
        if (args.sameElements(fn.args(), true)) yield fn;
        yield new FnCall(fn.ref(), fn.ulift(), args);
      }
      case FieldTerm access -> {
        var struct = f.apply(access.of());
        var structArgs = access.structArgs().map(arg -> arg.descent(f));
        var fieldArgs = access.fieldArgs().map(arg -> arg.descent(f));
        if (struct == access.of()
          && structArgs.sameElements(access.structArgs(), true)
          && fieldArgs.sameElements(access.fieldArgs(), true))
          yield access;
        yield new FieldTerm(struct, access.ref(), structArgs, fieldArgs);
      }
      case PrimCall prim -> {
        var args = prim.args().map(arg -> arg.descent(f));
        if (args.sameElements(prim.args(), true)) yield prim;
        yield new PrimCall(prim.ref(), prim.ulift(), args);
      }
      case MetaTerm hole -> {
        var contextArgs = hole.contextArgs().map(arg -> arg.descent(f));
        var args = hole.args().map(arg -> arg.descent(f));
        if (contextArgs.sameElements(hole.contextArgs(), true) && args.sameElements(hole.args(), true)) yield hole;
        yield new MetaTerm(hole.ref(), hole.ulift(), contextArgs, args);
      }
      case IntegerTerm shaped -> {
        var type = f.apply(shaped.type());
        if (type == shaped.type()) yield shaped;
        yield new IntegerTerm(shaped.repr(), shaped.shape(), type);
      }
      case ListTerm shaped -> {
        var type = f.apply(shaped.type());
        var elements = shaped.repr().map(f);

        if (type == shaped.type()
          && elements.sameElements(shaped.repr(), true)) yield shaped;

        yield new ListTerm(elements, shaped.shape(), type);
      }
      case PartialTyTerm ty -> {
        var type = f.apply(ty.type());
        var restr = ty.restr().map(f);
        if (type == ty.type() && restr == ty.restr()) yield ty;
        yield new PartialTyTerm(type, restr);
      }
      case PartialTerm el -> {
        var partial = el.partial().map(f);
        var rhs = f.apply(el.rhsType());
        if (partial == el.partial() && rhs == el.rhsType()) yield el;
        yield new PartialTerm(partial, rhs);
      }
      case PathTerm(var cube) path -> {
        var newCube = cube.map(f);
        if (newCube == cube) yield path;
        yield new PathTerm(newCube);
      }
      case PLamTerm(var params,var body) lam -> {
        var newBody = f.apply(body);
        if (newBody == body) yield lam;
        yield new PLamTerm(params, newBody);
      }
      case PAppTerm(var of,var args,var cube) app -> {
        var newOf = f.apply(of);
        var refs = args.map(a -> a.descent(f));
        var newCube = cube.map(f);
        if (newOf == of && newCube == cube && refs.sameElements(args, true))
          yield app;
        yield new PAppTerm(newOf, refs, newCube);
      }
      case CoeTerm coe -> {
        var type = f.apply(coe.type());
        var restr = coe.restr().map(f);
        if (type == coe.type() && restr == coe.restr()) yield coe;
        yield new CoeTerm(type, restr.normalize());
      }
      case RefTerm ref -> ref;
      case MetaPatTerm metaPat -> metaPat;
      case RefTerm.Field field -> field;
      case ErrorTerm error -> error;
      case HCompTerm hComp -> hComp; //TODO
    };
  }

  default @NotNull Term subst(@NotNull AnyVar var, @NotNull Term term) {
    return subst(new Subst(var, term));
  }

  default @NotNull Term subst(@NotNull Subst subst) {
    return new EndoTerm.Substituter(subst).apply(this);
  }

  default @NotNull Term subst(@NotNull Map<AnyVar, ? extends Term> subst) {
    return subst(new Subst(MutableMap.from(subst)));
  }

  default @NotNull Term subst(@NotNull Subst subst, int ulift) {
    return this.subst(subst).lift(ulift);
  }

  default @NotNull Term rename() {
    return new EndoTerm.Renamer().apply(this);
  }

  default int findUsages(@NotNull AnyVar var) {
    return new TermFolder.Usages(var).apply(this);
  }

  default VarConsumer.ScopeChecker scopeCheck(@NotNull ImmutableSeq<LocalVar> allowed) {
    var checker = new VarConsumer.ScopeChecker(allowed);
    checker.accept(this);
    assert checker.isCleared() : "The scope checker is not properly cleared up";
    return checker;
  }

  /**
   * @param state used for inlining the holes.
   *              Can be null only if we're absolutely sure that holes are frozen,
   *              like in the error messages.
   */
  default @NotNull Term normalize(@NotNull TyckState state, @NotNull NormalizeMode mode) {
    return switch (mode) {
      case NULL -> this;
      case NF -> new Expander.Normalizer(state).apply(this);
      case WHNF -> new Expander.WHNFer(state).apply(this);
    };
  }

  default @NotNull Term freezeHoles(@Nullable TyckState state) {
    return new EndoTerm() {
      @Override public @NotNull Term pre(@NotNull Term term) {
        return term instanceof MetaTerm hole && state != null
          ? state.metas().getOption(hole.ref()).map(this::pre).getOrDefault(term)
          : term;
      }
    }.apply(this);
  }

  @Override default @NotNull Doc toDoc(@NotNull DistillerOptions options) {
    return new CoreDistiller(options).term(BaseDistiller.Outer.Free, this);
  }
  default @NotNull Term lift(int ulift) {
    return new EndoTerm.Elevator(ulift).apply(this);
  }
  default @NotNull Term computeType(@NotNull TyckState state, @NotNull LocalCtx ctx) {
    return new LittleTyper(state, ctx).term(this);
  }
  default @NotNull SortTerm computeSort(@NotNull TyckState state, @NotNull LocalCtx ctx) {
    var result = computeType(state, ctx);
    if (result instanceof SortTerm sort) return sort;
    if (result instanceof ErrorTerm || result instanceof MetaTerm) return SortTerm.Type0; // TODO: improve LittleTyper and remove this hack
    throw new InternalException("unreachable");
  }

  /**
   * @author re-xyr
   */
  record Param(
    @NotNull LocalVar ref,
    @NotNull Term type,
    boolean explicit
  ) implements ParamLike<Term> {
    public Param(@NotNull ParamLike<?> param, @NotNull Term type) {
      this(param.ref(), type, param.explicit());
    }

    public static @NotNull ImmutableSeq<@NotNull Param> fromBuffer(@NotNull MutableList<Tuple3<LocalVar, Boolean, Term>> buf) {
      return buf.view().map(tup -> new Param(tup._1, tup._3, tup._2)).toImmutableSeq();
    }

    public @NotNull Param descent(@NotNull Function<@NotNull Term, @NotNull Term> f) {
      var type = f.apply(type());
      if (type == type()) return this;
      return new Param(this, type);
    }

    @Contract(" -> new") public @NotNull Param implicitify() {
      return new Param(ref, type, false);
    }

    @Contract(" -> new") public @NotNull Param rename() {
      return new Param(renameVar(), type, explicit);
    }

    @Contract(" -> new") public @NotNull LocalVar renameVar() {
      return new LocalVar(ref.name(), ref.definition());
    }

    @Contract(" -> new") public @NotNull Arg<@NotNull Term> toArg() {
      return new Arg<>(toTerm(), explicit);
    }

    @Contract(" -> new") public @NotNull RefTerm toTerm() {
      return new RefTerm(ref);
    }

    public @NotNull Pat toPat() {
      return new Pat.Bind(explicit, ref, type);
    }

    public @NotNull Param subst(@NotNull AnyVar var, @NotNull Term term) {
      return subst(new Subst(var, term));
    }

    public @NotNull Param subst(@NotNull Subst subst) {
      return subst(subst, 0);
    }

    public static @NotNull ImmutableSeq<Param> subst(
      @NotNull ImmutableSeq<@NotNull Param> params,
      @NotNull Subst subst, int ulift
    ) {
      return params.map(param -> param.subst(subst, ulift));
    }

    public static @NotNull ImmutableSeq<Param>
    subst(@NotNull ImmutableSeq<@NotNull Param> params, int ulift) {
      return subst(params, Subst.EMPTY, ulift);
    }

    public @NotNull Param subst(@NotNull Subst subst, int ulift) {
      return new Param(ref, type.subst(subst, ulift), explicit);
    }
  }

  record Matching(
    @NotNull SourcePos sourcePos,
    @NotNull ImmutableSeq<Pat> patterns,
    @NotNull Term body
  ) implements AyaDocile {
    @Override public @NotNull Doc toDoc(@NotNull DistillerOptions options) {
      return Pat.Preclause.weaken(this).toDoc(options);
    }

    public @NotNull Matching descent(@NotNull Function<@NotNull Term, @NotNull Term> f) {
      var body = f.apply(body());
      if (body == body()) return this;
      return new Matching(sourcePos, patterns, body);
    }
  }
}<|MERGE_RESOLUTION|>--- conflicted
+++ resolved
@@ -39,13 +39,8 @@
  *
  * @author ice1000
  */
-<<<<<<< HEAD
 public sealed interface Term extends AyaDocile, Restr.TermLike<Term> permits Callable, CoeTerm, Elimination, ErasedTerm, FormulaTerm, HCompTerm, IntervalTerm, MatchTerm, MetaPatTerm, PartialTerm, PartialTyTerm, PathTerm, PiTerm, RefTerm, RefTerm.Field, SigmaTerm, StableWHNF {
   default @NotNull Term descent(@NotNull Function<@NotNull Term, @NotNull Term> f) {
-=======
-public sealed interface Term extends AyaDocile, Restr.TermLike<Term> permits Callable, CoeTerm, Elimination, MatchTerm, ErasedTerm, FormTerm, FormulaTerm, HCompTerm, IntervalTerm, MetaPatTerm, PartialTerm, RefTerm, RefTerm.Field, StableWHNF {
-  default @NotNull Term descent(@NotNull UnaryOperator<@NotNull Term> f) {
->>>>>>> 08d8b36a
     return switch (this) {
       case PiTerm pi -> {
         var param = pi.param().descent(f);
