--- conflicted
+++ resolved
@@ -64,44 +64,28 @@
   @Override
   public Unit visitData(Decl.@NotNull DataDecl decl, @NotNull ModuleContext context) {
     visitDecl(decl, context);
-<<<<<<< HEAD
     var dataInnerCtx = context.derive();
-    decl.body.map(ctors -> {
-      var ctorSymbols = ctors.ctors().toImmutableSeq()
-        .map(ctor -> {
-          dataInnerCtx.addGlobal(
-            Context.TOP_LEVEL_MOD_NAME,
-            ctor.ref.name(),
-            Stmt.Accessibility.Public,
-            ctor.ref,
-            ctor.sourcePos
-          );
-          return Tuple2.of(ctor.ref.name(), ctor.ref);
-        });
-      context.importModule(
-        ImmutableSeq.of(decl.ref().name()),
-        decl.accessibility(),
-        MutableHashMap.of(
+    var ctorSymbols = decl.body.toImmutableSeq()
+      .map(ctor -> {
+        dataInnerCtx.addGlobal(
           Context.TOP_LEVEL_MOD_NAME,
-          MutableHashMap.from(ctorSymbols)),
-        decl.sourcePos()
-      );
-      return Unit.unit();
-    }, clauses -> {
-      throw new UnsupportedOperationException();
-    });
-    decl.ctx = dataInnerCtx;
-=======
+          ctor._2.ref.name(),
+          Stmt.Accessibility.Public,
+          ctor._2.ref,
+          ctor._2.sourcePos
+        );
+        return Tuple2.of(ctor._2.ref.name(), ctor._2.ref);
+      });
+
     context.importModule(
       ImmutableSeq.of(decl.ref().name()),
       decl.accessibility(),
       MutableHashMap.of(
         Context.TOP_LEVEL_MOD_NAME,
-        MutableHashMap.from(decl.body.toImmutableSeq().map(ctor ->
-          Tuple2.of(ctor._2.ref.name(), ctor._2.ref)))),
+        MutableHashMap.from(ctorSymbols)),
       decl.sourcePos()
     );
->>>>>>> ed7ceecd
+    decl.ctx = dataInnerCtx;
     return Unit.unit();
   }
 
@@ -109,15 +93,13 @@
   public Unit visitStruct(Decl.@NotNull StructDecl decl, @NotNull ModuleContext context) {
     visitDecl(decl, context);
     var structInnerCtx = context.derive();
-    decl.fields.forEach(field -> {
-      structInnerCtx.addGlobal(
-        Context.TOP_LEVEL_MOD_NAME,
-        field.ref.name(),
-        Stmt.Accessibility.Public,
-        field.ref,
-        field.sourcePos
-      );
-    });
+    decl.fields.forEach(field -> structInnerCtx.addGlobal(
+      Context.TOP_LEVEL_MOD_NAME,
+      field.ref.name(),
+      Stmt.Accessibility.Public,
+      field.ref,
+      field.sourcePos
+    ));
     decl.ctx = structInnerCtx;
     return Unit.unit();
   }
