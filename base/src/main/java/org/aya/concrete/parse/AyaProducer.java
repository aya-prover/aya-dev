--- conflicted
+++ resolved
@@ -12,10 +12,7 @@
 import org.aya.api.util.Arg;
 import org.aya.api.util.Assoc;
 import org.aya.concrete.*;
-<<<<<<< HEAD
-=======
 import org.aya.concrete.desugar.BinOpParser;
->>>>>>> 7f1326fa
 import org.aya.concrete.resolve.error.RedefinitionError;
 import org.aya.concrete.resolve.error.UnknownPrimError;
 import org.aya.core.def.PrimDef;
@@ -94,9 +91,10 @@
     }
     var mod = ctx.module();
     if (mod != null) return ImmutableSeq.of(visitModule(mod));
-<<<<<<< HEAD
     var levels = ctx.levels();
     if (levels != null) return ImmutableSeq.of(visitLevels(levels));
+    var bind = ctx.bind();
+    if (bind != null) return ImmutableSeq.of(visitBind(bind));
     return unreachable(ctx);
   }
 
@@ -107,12 +105,6 @@
       .collect(ImmutableSeq.factory()));
   }
 
-  private <T> T unreachable(ParserRuleContext ctx) {
-=======
-    var bind = ctx.bind();
-    if (bind != null) return ImmutableSeq.of(visitBind(bind));
-    throw new IllegalArgumentException(ctx.getClass() + ": " + ctx.getText());
-  }
 
   @Override public Stmt.@NotNull BindStmt visitBind(AyaParser.BindContext ctx) {
     return new Stmt.BindStmt(
@@ -129,7 +121,10 @@
   @Override public Stmt.@NotNull BindPred visitBindPred(AyaParser.BindPredContext ctx) {
     if (ctx.TIGHTER() != null) return Stmt.BindPred.Tighter;
     if (ctx.LOOSER() != null) return Stmt.BindPred.Looser;
->>>>>>> 7f1326fa
+    return unreachable(ctx);
+  }
+
+  private <T> T unreachable(ParserRuleContext ctx) {
     throw new IllegalArgumentException(ctx.getClass() + ": " + ctx.getText());
   }
 
@@ -729,17 +724,6 @@
     return ImmutableSeq.from(ctx.ID()).map(ParseTree::getText);
   }
 
-<<<<<<< HEAD
-  @Override public @NotNull Assoc visitAssoc(AyaParser.AssocContext ctx) {
-    if (ctx.FIX() != null) return Assoc.Fix;
-    if (ctx.FIXL() != null) return Assoc.FixL;
-    if (ctx.FIXR() != null) return Assoc.FixR;
-    if (ctx.INFIX() != null) return Assoc.Infix;
-    if (ctx.INFIXL() != null) return Assoc.InfixL;
-    if (ctx.INFIXR() != null) return Assoc.InfixR;
-    if (ctx.TWIN() != null) return Assoc.Twin;
-    return unreachable(ctx);
-=======
   @Override public @Nullable Tuple2<@Nullable String, @NotNull Assoc> visitAssoc(@Nullable AyaParser.AssocContext ctx) {
     if (ctx == null) return null;
     if (ctx.FIX() != null) return Tuple.of(null, Assoc.Fix);
@@ -749,8 +733,7 @@
     if (ctx.INFIXL() != null) return Tuple.of(null, Assoc.InfixL);
     if (ctx.INFIXR() != null) return Tuple.of(null, Assoc.InfixR);
     if (ctx.TWIN() != null) return Tuple.of(null, Assoc.Twin);
-    throw new IllegalArgumentException(ctx.getClass() + ": " + ctx.getText());
->>>>>>> 7f1326fa
+    return unreachable(ctx);
   }
 
   @Override public @NotNull Modifier visitFnModifiers(AyaParser.FnModifiersContext ctx) {
