// Copyright (c) 2020-2021 Yinsen (Tesla) Zhang.
// Use of this source code is governed by the GNU GPLv3 license that can be found in the LICENSE file.
package org.aya.concrete.desugar;

<<<<<<< HEAD
import org.aya.concrete.*;
import org.aya.concrete.visitor.ExprFixpoint;
import org.glavo.kala.tuple.Unit;
import org.jetbrains.annotations.NotNull;

public final class Desugarer implements ExprFixpoint<BinOpSet>, Stmt.Visitor<BinOpSet, Unit> {
  public static final Desugarer INSTANCE = new Desugarer();

  private Desugarer() {
  }

  private void visitSignatured(@NotNull Signatured signatured, BinOpSet opSet) {
    signatured.telescope = signatured.telescope.map(p -> p.mapExpr(e -> e.desugar(opSet)));
  }

  private void visitDecl(@NotNull Decl decl, BinOpSet opSet) {
    visitSignatured(decl, opSet);
    decl.abuseBlock.forEach(s -> s.desugar(opSet));
  }

  private Pattern.Clause visitClause(@NotNull Pattern.Clause c, BinOpSet opSet) {
    return new Pattern.Clause(c.sourcePos(), c.patterns(), c.expr().map(e -> e.desugar(opSet)));
  }

  @Override
  public Unit visitData(@NotNull Decl.DataDecl decl, BinOpSet opSet) {
    visitDecl(decl, opSet);
    decl.result = decl.result.desugar(opSet);
    decl.body.forEach(ctor -> {
      visitSignatured(ctor, opSet);
      ctor.clauses = ctor.clauses.map(c -> visitClause(c, opSet));
    });
    return Unit.unit();
  }

  @Override
  public Unit visitStruct(@NotNull Decl.StructDecl decl, BinOpSet opSet) {
    visitDecl(decl, opSet);
    decl.result = decl.result.desugar(opSet);
    decl.fields.forEach(f -> {
      visitSignatured(f, opSet);
      f.result = f.result.desugar(opSet);
      f.clauses = f.clauses.map(c -> visitClause(c, opSet));
      f.body = f.body.map(e -> e.desugar(opSet));
    });
    return Unit.unit();
  }

  @Override
  public Unit visitFn(@NotNull Decl.FnDecl decl, BinOpSet opSet) {
    visitDecl(decl, opSet);
    decl.result = decl.result.desugar(opSet);
    decl.body = decl.body.map(
      e -> e.desugar(opSet),
      clauses -> clauses.map(c -> visitClause(c, opSet))
    );
    return Unit.unit();
  }

  @Override
  public Unit visitPrim(@NotNull Decl.PrimDecl decl, BinOpSet opSet) {
    visitDecl(decl, opSet);
    if (decl.result != null) decl.result = decl.result.desugar(opSet);
    return Unit.unit();
  }

  @Override
  public Unit visitImport(Stmt.@NotNull ImportStmt cmd, BinOpSet opSet) {
    return Unit.unit();
  }

  @Override
  public Unit visitOpen(Stmt.@NotNull OpenStmt cmd, BinOpSet opSet) {
    return Unit.unit();
  }

  @Override
  public Unit visitModule(Stmt.@NotNull ModuleStmt mod, BinOpSet opSet) {
    mod.contents().forEach(s -> s.desugar(opSet));
    return Unit.unit();
  }

  @Override public Unit visitBind(Stmt.@NotNull BindStmt bind, BinOpSet opSet) {
    return Unit.unit();
  }

  @Override
  public @NotNull Expr visitBinOpSeq(@NotNull Expr.BinOpSeq binOpSeq, BinOpSet opSet) {
    // TODO[kiva]: convert hole app?
    return new BinOpParser(opSet, binOpSeq.seq().view()
      .map(e -> new BinOpParser.Elem(e.expr().desugar(opSet), e.explicit()))
    ).build(binOpSeq.sourcePos());
=======
import org.aya.api.error.ExprProblem;
import org.aya.api.error.Reporter;
import org.aya.concrete.Expr;
import org.aya.concrete.parse.BinOpParser;
import org.aya.concrete.visitor.StmtFixpoint;
import org.aya.pretty.doc.Doc;
import org.glavo.kala.tuple.Unit;
import org.jetbrains.annotations.NotNull;

public record Desugarer(@NotNull Reporter reporter) implements StmtFixpoint {
  @Override public @NotNull Expr visitBinOpSeq(@NotNull Expr.BinOpSeq binOpSeq, Unit unit) {
    var seq = binOpSeq.seq();
    assert seq.isNotEmpty() : binOpSeq.sourcePos().toString();
    return new BinOpParser(binOpSeq.seq().view())
      .build(binOpSeq.sourcePos())
      .accept(this, Unit.unit());
  }

  public static record WrongLevelError(@NotNull Expr.AppExpr expr, int expected) implements ExprProblem {
    @Override public @NotNull Doc describe() {
      return Doc.hcat(
        Doc.plain("Expected " + expected + " level(s)")
      );
    }

    @Override public @NotNull Severity level() {
      return Severity.ERROR;
    }
>>>>>>> 2514265c
  }
}<|MERGE_RESOLUTION|>--- conflicted
+++ resolved
@@ -2,116 +2,26 @@
 // Use of this source code is governed by the GNU GPLv3 license that can be found in the LICENSE file.
 package org.aya.concrete.desugar;
 
-<<<<<<< HEAD
-import org.aya.concrete.*;
-import org.aya.concrete.visitor.ExprFixpoint;
-import org.glavo.kala.tuple.Unit;
-import org.jetbrains.annotations.NotNull;
-
-public final class Desugarer implements ExprFixpoint<BinOpSet>, Stmt.Visitor<BinOpSet, Unit> {
-  public static final Desugarer INSTANCE = new Desugarer();
-
-  private Desugarer() {
-  }
-
-  private void visitSignatured(@NotNull Signatured signatured, BinOpSet opSet) {
-    signatured.telescope = signatured.telescope.map(p -> p.mapExpr(e -> e.desugar(opSet)));
-  }
-
-  private void visitDecl(@NotNull Decl decl, BinOpSet opSet) {
-    visitSignatured(decl, opSet);
-    decl.abuseBlock.forEach(s -> s.desugar(opSet));
-  }
-
-  private Pattern.Clause visitClause(@NotNull Pattern.Clause c, BinOpSet opSet) {
-    return new Pattern.Clause(c.sourcePos(), c.patterns(), c.expr().map(e -> e.desugar(opSet)));
-  }
-
-  @Override
-  public Unit visitData(@NotNull Decl.DataDecl decl, BinOpSet opSet) {
-    visitDecl(decl, opSet);
-    decl.result = decl.result.desugar(opSet);
-    decl.body.forEach(ctor -> {
-      visitSignatured(ctor, opSet);
-      ctor.clauses = ctor.clauses.map(c -> visitClause(c, opSet));
-    });
-    return Unit.unit();
-  }
-
-  @Override
-  public Unit visitStruct(@NotNull Decl.StructDecl decl, BinOpSet opSet) {
-    visitDecl(decl, opSet);
-    decl.result = decl.result.desugar(opSet);
-    decl.fields.forEach(f -> {
-      visitSignatured(f, opSet);
-      f.result = f.result.desugar(opSet);
-      f.clauses = f.clauses.map(c -> visitClause(c, opSet));
-      f.body = f.body.map(e -> e.desugar(opSet));
-    });
-    return Unit.unit();
-  }
-
-  @Override
-  public Unit visitFn(@NotNull Decl.FnDecl decl, BinOpSet opSet) {
-    visitDecl(decl, opSet);
-    decl.result = decl.result.desugar(opSet);
-    decl.body = decl.body.map(
-      e -> e.desugar(opSet),
-      clauses -> clauses.map(c -> visitClause(c, opSet))
-    );
-    return Unit.unit();
-  }
-
-  @Override
-  public Unit visitPrim(@NotNull Decl.PrimDecl decl, BinOpSet opSet) {
-    visitDecl(decl, opSet);
-    if (decl.result != null) decl.result = decl.result.desugar(opSet);
-    return Unit.unit();
-  }
-
-  @Override
-  public Unit visitImport(Stmt.@NotNull ImportStmt cmd, BinOpSet opSet) {
-    return Unit.unit();
-  }
-
-  @Override
-  public Unit visitOpen(Stmt.@NotNull OpenStmt cmd, BinOpSet opSet) {
-    return Unit.unit();
-  }
-
-  @Override
-  public Unit visitModule(Stmt.@NotNull ModuleStmt mod, BinOpSet opSet) {
-    mod.contents().forEach(s -> s.desugar(opSet));
-    return Unit.unit();
-  }
-
-  @Override public Unit visitBind(Stmt.@NotNull BindStmt bind, BinOpSet opSet) {
-    return Unit.unit();
-  }
-
-  @Override
-  public @NotNull Expr visitBinOpSeq(@NotNull Expr.BinOpSeq binOpSeq, BinOpSet opSet) {
-    // TODO[kiva]: convert hole app?
-    return new BinOpParser(opSet, binOpSeq.seq().view()
-      .map(e -> new BinOpParser.Elem(e.expr().desugar(opSet), e.explicit()))
-    ).build(binOpSeq.sourcePos());
-=======
 import org.aya.api.error.ExprProblem;
 import org.aya.api.error.Reporter;
 import org.aya.concrete.Expr;
-import org.aya.concrete.parse.BinOpParser;
+import org.aya.concrete.Stmt;
 import org.aya.concrete.visitor.StmtFixpoint;
 import org.aya.pretty.doc.Doc;
 import org.glavo.kala.tuple.Unit;
 import org.jetbrains.annotations.NotNull;
 
-public record Desugarer(@NotNull Reporter reporter) implements StmtFixpoint {
+public record Desugarer(@NotNull Reporter reporter, BinOpSet opSet) implements StmtFixpoint {
   @Override public @NotNull Expr visitBinOpSeq(@NotNull Expr.BinOpSeq binOpSeq, Unit unit) {
     var seq = binOpSeq.seq();
     assert seq.isNotEmpty() : binOpSeq.sourcePos().toString();
-    return new BinOpParser(binOpSeq.seq().view())
+    return new BinOpParser(opSet, binOpSeq.seq().view())
       .build(binOpSeq.sourcePos())
       .accept(this, Unit.unit());
+  }
+
+  @Override public Unit visitBind(Stmt.@NotNull BindStmt bind, Unit unit) {
+    return unit;
   }
 
   public static record WrongLevelError(@NotNull Expr.AppExpr expr, int expected) implements ExprProblem {
@@ -124,6 +34,5 @@
     @Override public @NotNull Severity level() {
       return Severity.ERROR;
     }
->>>>>>> 2514265c
   }
 }