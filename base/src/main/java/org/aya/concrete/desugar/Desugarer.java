// Copyright (c) 2020-2022 Tesla (Yinsen) Zhang.
// Use of this source code is governed by the MIT license that can be found in the LICENSE.md file.
package org.aya.concrete.desugar;

import kala.collection.mutable.MutableList;
import kala.control.Either;
import kala.value.MutableValue;
import org.aya.concrete.Expr;
import org.aya.concrete.Pattern;
import org.aya.concrete.error.BadFreezingWarn;
import org.aya.concrete.error.DoNotationError;
import org.aya.concrete.error.LevelProblem;
import org.aya.concrete.visitor.StmtConsumer;
import org.aya.core.def.PrimDef;
import org.aya.generic.SortKind;
import org.aya.ref.DefVar;
import org.aya.ref.LocalVar;
import org.aya.resolve.ResolveInfo;
import org.jetbrains.annotations.NotNull;

/**
 * @author ice1000, kiva
 */
public record Desugarer(@NotNull ResolveInfo info) implements StmtConsumer {
  private int levelVar(@NotNull Expr expr) throws DesugarInterruption {
    return switch (expr) {
      case Expr.BinOpSeq binOpSeq -> levelVar(pre(binOpSeq));
<<<<<<< HEAD
      case Expr.LitIntExpr(var pos,var i) -> i;
=======
      case Expr.LitIntExpr(var pos, var i) -> i;
>>>>>>> 9c0abdc7
      default -> {
        info.opSet().reporter.report(new LevelProblem.BadLevelExpr(expr));
        throw new DesugarInterruption();
      }
    };
  }
<<<<<<< HEAD

  public static class DesugarInterruption extends Exception {}

  @Override public @NotNull Expr pre(@NotNull Expr expr) {
    return switch (expr) {
      case Expr.AppExpr(var pos,Expr.RawSortExpr(var uPos,var kind),var arg)when kind == SortKind.Type -> {
=======

  public static class DesugarInterruption extends Exception {}

  @Override public @NotNull Expr pre(@NotNull Expr expr) {
    return switch (expr) {
      case Expr.AppExpr(var pos, Expr.RawSortExpr(var uPos, var kind), var arg)when kind == SortKind.Type -> {
>>>>>>> 9c0abdc7
        try {
          yield new Expr.TypeExpr(uPos, levelVar(arg.expr()));
        } catch (DesugarInterruption e) {
          yield new Expr.ErrorExpr(pos, expr);
        }
      }
<<<<<<< HEAD
      case Expr.AppExpr(var pos,Expr.RawSortExpr(var uPos,var kind),var arg)when kind == SortKind.Set -> {
=======
      case Expr.AppExpr(var pos, Expr.RawSortExpr(var uPos, var kind), var arg)when kind == SortKind.Set -> {
>>>>>>> 9c0abdc7
        try {
          yield new Expr.SetExpr(uPos, levelVar(arg.expr()));
        } catch (DesugarInterruption e) {
          yield new Expr.ErrorExpr(pos, expr);
        }
      }
      case Expr.RawProjExpr proj -> {
        if (proj.resolvedVar() instanceof DefVar<?, ?> defVar
          && defVar.core instanceof PrimDef primDef
          && primDef.id == PrimDef.ID.COE) {
          var restr = proj.restr() != null ? proj.restr() : new Expr.LitIntExpr(proj.sourcePos(), 0);
          var coe = new Expr.CoeExpr(proj.sourcePos(), proj.id(), defVar, proj.tup(), restr);
          yield pre(proj.coeLeft() != null
            ? new Expr.AppExpr(proj.sourcePos(), coe, new Expr.NamedArg(true, proj.coeLeft()))
            : coe);
        }
        if (proj.restr() != null) info.opSet().reporter.report(new BadFreezingWarn(proj.restr()));
        var projExpr = new Expr.ProjExpr(proj.sourcePos(), proj.tup(), Either.right(proj.id()), proj.resolvedVar(), MutableValue.create());
        yield pre(proj.coeLeft() != null
          ? new Expr.AppExpr(proj.sourcePos(), projExpr, new Expr.NamedArg(true, proj.coeLeft()))
          : projExpr);
      }
<<<<<<< HEAD
      case Expr.Match match -> {
        var clauses = match.clauses().map(this::clause);
        yield new Expr.Match(match.sourcePos(), match.discriminant(), clauses);
      }
      case Expr.RawSortExpr univ -> switch (univ.kind()) {
        case Type -> new Expr.TypeExpr(univ.sourcePos(), 0);
        case Set -> new Expr.SetExpr(univ.sourcePos(), 0);
        case Prop -> new Expr.PropExpr(univ.sourcePos());
        case ISet -> new Expr.ISetExpr(univ.sourcePos());
      };
      case Expr.BinOpSeq(var pos,var seq) -> {
=======
      case Expr.RawSortExpr(var pos, var kind) -> switch (kind) {
        case Type -> new Expr.TypeExpr(pos, 0);
        case Set -> new Expr.SetExpr(pos, 0);
        case Prop -> new Expr.PropExpr(pos);
        case ISet -> new Expr.ISetExpr(pos);
      };
      case Expr.BinOpSeq(var pos, var seq) -> {
>>>>>>> 9c0abdc7
        assert seq.isNotEmpty() : pos.toString();
        yield pre(new BinExprParser(info, seq.view()).build(pos));
      }
      case Expr.Do doNotation -> {
        var last = doNotation.binds().last();
        if (last.var() != LocalVar.IGNORED) {
          info.opSet().reporter.report(new DoNotationError(last.sourcePos(), expr));
        }
        var rest = doNotation.binds().view().dropLast(1);
        yield pre(rest.foldRight(last.expr(),
          // Upper: x <- a from last line
          // Lower: current line
          // Goal: >>=(a, \x -> rest)
          (upper, lower) -> new Expr.AppExpr(upper.sourcePos(),
            new Expr.AppExpr(
              upper.sourcePos(), doNotation.bindName(),
              new Expr.NamedArg(true, upper.expr())),
            new Expr.NamedArg(true, new Expr.LamExpr(lower.sourcePos(),
              new Expr.Param(lower.sourcePos(), upper.var(), true),
              lower)))));
      }
      case Expr.Idiom idiom -> idiom.barredApps().view().map(app -> {
        var list = MutableList.<Expr.NamedArg>create();
        var pre = Expr.unapp(pre(app), list);
        var pure = idiom.names().applicativePure();
        var head = new Expr.AppExpr(idiom.sourcePos(), pure, new Expr.NamedArg(true, pre));
        return list.foldLeft(head, (e, arg) -> new Expr.AppExpr(e.sourcePos(),
          new Expr.AppExpr(e.sourcePos(), idiom.names().applicativeAp(),
            new Expr.NamedArg(true, e)), arg));
      }).foldLeft(idiom.names().alternativeEmpty(), (e, arg) ->
        new Expr.AppExpr(e.sourcePos(), new Expr.AppExpr(e.sourcePos(),
          idiom.names().alternativeOr(), new Expr.NamedArg(true, e)),
          new Expr.NamedArg(true, arg)));
      case Expr.Array arrayExpr -> arrayExpr.arrayBlock().fold(
        left -> {
          // desugar `[ expr | x <- xs, y <- ys ]` to `do; x <- xs; y <- ys; return expr`

          // just concat `bindings` and `return expr`
          var returnApp = new Expr.AppExpr(left.pureName().sourcePos(), left.pureName(), new Expr.NamedArg(true, left.generator()));
          var lastBind = new Expr.DoBind(left.generator().sourcePos(), LocalVar.IGNORED, returnApp);
          var doNotation = new Expr.Do(arrayExpr.sourcePos(), left.bindName(), left.binds().appended(lastBind));

          // desugar do-notation
          return pre(doNotation);
        },
        // do not desugar
        right -> arrayExpr);
      case Expr misc -> StmtConsumer.super.pre(misc);
    };
  }

  /**
   * Desugaring patterns
   *
   * @param pattern the pattern
   * @return desugared pattern
   */
  @Override public @NotNull Pattern pre(@NotNull Pattern pattern) {
    return switch (pattern) {
      case Pattern.BinOpSeq(var pos,var seq,var as,var explicit) -> {
        assert seq.isNotEmpty() : pos.toString();
        yield pre(new BinPatternParser(explicit, info, seq.view()).build(pos));
      }
      default -> StmtConsumer.super.pre(pattern);
    };
  }
}<|MERGE_RESOLUTION|>--- conflicted
+++ resolved
@@ -25,43 +25,26 @@
   private int levelVar(@NotNull Expr expr) throws DesugarInterruption {
     return switch (expr) {
       case Expr.BinOpSeq binOpSeq -> levelVar(pre(binOpSeq));
-<<<<<<< HEAD
-      case Expr.LitIntExpr(var pos,var i) -> i;
-=======
       case Expr.LitIntExpr(var pos, var i) -> i;
->>>>>>> 9c0abdc7
       default -> {
         info.opSet().reporter.report(new LevelProblem.BadLevelExpr(expr));
         throw new DesugarInterruption();
       }
     };
   }
-<<<<<<< HEAD
-
-  public static class DesugarInterruption extends Exception {}
-
-  @Override public @NotNull Expr pre(@NotNull Expr expr) {
-    return switch (expr) {
-      case Expr.AppExpr(var pos,Expr.RawSortExpr(var uPos,var kind),var arg)when kind == SortKind.Type -> {
-=======
 
   public static class DesugarInterruption extends Exception {}
 
   @Override public @NotNull Expr pre(@NotNull Expr expr) {
     return switch (expr) {
       case Expr.AppExpr(var pos, Expr.RawSortExpr(var uPos, var kind), var arg)when kind == SortKind.Type -> {
->>>>>>> 9c0abdc7
         try {
           yield new Expr.TypeExpr(uPos, levelVar(arg.expr()));
         } catch (DesugarInterruption e) {
           yield new Expr.ErrorExpr(pos, expr);
         }
       }
-<<<<<<< HEAD
-      case Expr.AppExpr(var pos,Expr.RawSortExpr(var uPos,var kind),var arg)when kind == SortKind.Set -> {
-=======
       case Expr.AppExpr(var pos, Expr.RawSortExpr(var uPos, var kind), var arg)when kind == SortKind.Set -> {
->>>>>>> 9c0abdc7
         try {
           yield new Expr.SetExpr(uPos, levelVar(arg.expr()));
         } catch (DesugarInterruption e) {
@@ -84,19 +67,10 @@
           ? new Expr.AppExpr(proj.sourcePos(), projExpr, new Expr.NamedArg(true, proj.coeLeft()))
           : projExpr);
       }
-<<<<<<< HEAD
       case Expr.Match match -> {
         var clauses = match.clauses().map(this::clause);
         yield new Expr.Match(match.sourcePos(), match.discriminant(), clauses);
       }
-      case Expr.RawSortExpr univ -> switch (univ.kind()) {
-        case Type -> new Expr.TypeExpr(univ.sourcePos(), 0);
-        case Set -> new Expr.SetExpr(univ.sourcePos(), 0);
-        case Prop -> new Expr.PropExpr(univ.sourcePos());
-        case ISet -> new Expr.ISetExpr(univ.sourcePos());
-      };
-      case Expr.BinOpSeq(var pos,var seq) -> {
-=======
       case Expr.RawSortExpr(var pos, var kind) -> switch (kind) {
         case Type -> new Expr.TypeExpr(pos, 0);
         case Set -> new Expr.SetExpr(pos, 0);
@@ -104,7 +78,6 @@
         case ISet -> new Expr.ISetExpr(pos);
       };
       case Expr.BinOpSeq(var pos, var seq) -> {
->>>>>>> 9c0abdc7
         assert seq.isNotEmpty() : pos.toString();
         yield pre(new BinExprParser(info, seq.view()).build(pos));
       }
@@ -164,7 +137,7 @@
    */
   @Override public @NotNull Pattern pre(@NotNull Pattern pattern) {
     return switch (pattern) {
-      case Pattern.BinOpSeq(var pos,var seq,var as,var explicit) -> {
+      case Pattern.BinOpSeq(var pos, var seq, var as, var explicit) -> {
         assert seq.isNotEmpty() : pos.toString();
         yield pre(new BinPatternParser(explicit, info, seq.view()).build(pos));
       }
