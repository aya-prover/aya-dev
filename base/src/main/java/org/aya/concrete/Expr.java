--- conflicted
+++ resolved
@@ -41,142 +41,7 @@
  * @author re-xyr
  */
 public sealed interface Expr extends AyaDocile, SourceNode, Restr.TermLike<Expr> {
-<<<<<<< HEAD
   @NotNull Expr descent(@NotNull UnaryOperator<@NotNull Expr> f);
-=======
-  default @NotNull Expr descent(@NotNull Function<@NotNull Expr, @NotNull Expr> f) {
-    return switch (this) {
-      case Expr.RefExpr ref -> ref;
-      case Expr.UnresolvedExpr unresolved -> unresolved;
-      case Expr.LamExpr lam -> {
-        var param = lam.param().descent(f);
-        var body = f.apply(lam.body());
-        if (param == lam.param() && body == lam.body()) yield lam;
-        yield new Expr.LamExpr(lam.sourcePos(), param, body);
-      }
-      case Expr.PiExpr pi -> {
-        var param = pi.param().descent(f);
-        var last = f.apply(pi.last());
-        if (param == pi.param() && last == pi.last()) yield pi;
-        yield new Expr.PiExpr(pi.sourcePos(), param, last);
-      }
-      case Expr.SigmaExpr sigma -> {
-        var params = sigma.params().map(param -> param.descent(f));
-        if (params.sameElements(sigma.params(), true)) yield sigma;
-        yield new Expr.SigmaExpr(sigma.sourcePos(), params);
-      }
-      case Expr.RawSortExpr rawType -> rawType;
-      case Expr.LiftExpr lift -> {
-        var inner = f.apply(lift.expr());
-        if (inner == lift.expr()) yield lift;
-        yield new Expr.LiftExpr(lift.sourcePos(), inner, lift.lift());
-      }
-      case Expr.SortExpr univ -> univ;
-      case Expr.AppExpr(var pos,var fun,var a) -> {
-        var func = f.apply(fun);
-        var arg = a.descent(f);
-        if (func == fun && arg == a) yield this;
-        yield new Expr.AppExpr(pos, func, arg);
-      }
-      case Expr.HoleExpr hole -> {
-        var filling = hole.filling();
-        var committed = filling != null ? f.apply(filling) : null;
-        if (committed == filling) yield hole;
-        yield new Expr.HoleExpr(hole.sourcePos(), hole.explicit(), committed, hole.accessibleLocal());
-      }
-      case Expr.TupExpr tup -> {
-        var items = tup.items().map(f);
-        if (items.sameElements(tup.items(), true)) yield tup;
-        yield new Expr.TupExpr(tup.sourcePos(), items);
-      }
-      case Expr.ProjExpr proj -> {
-        var tup = f.apply(proj.tup());
-        if (tup == proj.tup()) yield proj;
-        yield new Expr.ProjExpr(proj.sourcePos(), tup, proj.ix(), proj.resolvedVar(), proj.theCore());
-      }
-      case Expr.RawProjExpr proj -> {
-        var tup = f.apply(proj.tup());
-        var coeLeft = proj.coeLeft() != null ? f.apply(proj.coeLeft()) : null;
-        var restr = proj.restr() != null ? f.apply(proj.restr()) : null;
-        if (tup == proj.tup() && coeLeft == proj.coeLeft() && restr == proj.restr()) yield proj;
-        yield new Expr.RawProjExpr(proj.sourcePos(), tup, proj.id(), proj.resolvedVar(), coeLeft, restr);
-      }
-      case Expr.CoeExpr coe -> {
-        var type = f.apply(coe.type());
-        var restr = f.apply(coe.restr());
-        if (type == coe.type() && restr == coe.restr()) yield coe;
-        yield new Expr.CoeExpr(coe.sourcePos(), coe.id(), coe.resolvedVar(), type, restr);
-      }
-      case Expr.NewExpr neu -> {
-        var struct = f.apply(neu.struct());
-        var fields = neu.fields().map(field ->
-          new Expr.Field(field.name(), field.bindings(), f.apply(field.body()), field.resolvedField()));
-        if (struct == neu.struct() && fields.sameElements(neu.fields(), true)) yield neu;
-        yield new Expr.NewExpr(neu.sourcePos(), struct, fields);
-      }
-      case Expr.PartEl el -> {
-        var clauses = el.clauses().map(cls -> Tuple.of(f.apply(cls._1), f.apply(cls._2)));
-        if (clauses.allMatchWith(el.clauses(), (l, r) ->
-          l._1 == r._1 && l._2 == r._2)) yield el;
-        yield new Expr.PartEl(el.sourcePos(), clauses);
-      }
-      case Expr.Path path -> {
-        var partial = (PartEl) path.partial().descent(f);
-        var type = f.apply(path.type());
-        if (partial == path.partial() && type == path.type()) yield path;
-        yield new Expr.Path(path.sourcePos(), path.params(), type, partial);
-      }
-      case Expr.LitIntExpr litInt -> litInt;
-      case Expr.LitStringExpr litStr -> litStr;
-      case Expr.BinOpSeq binOpSeq -> {
-        var seq = binOpSeq.seq().map(arg -> arg.descent(f));
-        if (seq.sameElements(binOpSeq.seq(), true)) yield binOpSeq;
-        yield new Expr.BinOpSeq(binOpSeq.sourcePos(), seq);
-      }
-      case Expr.ErrorExpr error -> error;
-      case Expr.MetaPat meta -> meta;
-      case Expr.Idiom idiom -> {
-        var newInner = idiom.barredApps().map(f);
-        var newNames = idiom.names().fmap(f);
-        if (newInner.sameElements(idiom.barredApps()) && newNames.identical(idiom.names())) yield idiom;
-        yield new Expr.Idiom(idiom.sourcePos(), newNames, newInner);
-      }
-      case Expr.Do doNotation -> {
-        var lamExprs = doNotation.binds().map(x ->
-          new Expr.DoBind(x.sourcePos(), x.var(), f.apply(x.expr())));
-        var bindName = f.apply(doNotation.bindName());
-        if (lamExprs.sameElements(doNotation.binds()) && bindName == doNotation.bindName())
-          yield doNotation;
-        yield new Expr.Do(doNotation.sourcePos(), bindName, lamExprs);
-      }
-      case Expr.Array arrayExpr -> arrayExpr.arrayBlock().fold(
-        left -> {
-          var generator = f.apply(left.generator());
-          var bindings = left.binds().map(binding ->
-            new Expr.DoBind(binding.sourcePos(), binding.var(), f.apply(binding.expr()))
-          );
-          var bindName = f.apply(left.bindName());
-          var pureName = f.apply(left.pureName());
-
-          if (generator == left.generator() && bindings.sameElements(left.binds()) && bindName == left.bindName() && pureName == left.pureName()) {
-            return arrayExpr;
-          } else {
-            return Expr.Array.newGenerator(arrayExpr.sourcePos(), generator, bindings, bindName, pureName);
-          }
-        },
-        right -> {
-          var exprs = right.exprList().map(f);
-
-          if (exprs.sameElements(right.exprList())) {
-            return arrayExpr;
-          } else {
-            return Expr.Array.newList(arrayExpr.sourcePos(), exprs);
-          }
-        }
-      );
-    };
-  }
->>>>>>> 760a4d34
   /**
    * @see org.aya.concrete.stmt.Stmt#resolve
    * @see StmtShallowResolver
@@ -309,16 +174,11 @@
    */
   record PiExpr(
     @NotNull SourcePos sourcePos,
-<<<<<<< HEAD
-    boolean co,
     @NotNull Param param,
-=======
-    @NotNull Expr.Param param,
->>>>>>> 760a4d34
     @NotNull Expr last
   ) implements Expr {
     public @NotNull PiExpr update(@NotNull Param param, @NotNull Expr last) {
-      return param == param() && last == last() ? this : new PiExpr(sourcePos, co, param, last);
+      return param == param() && last == last() ? this : new PiExpr(sourcePos, param, last);
     }
 
     @Override public @NotNull PiExpr descent(@NotNull UnaryOperator<@NotNull Expr> f) {
@@ -417,7 +277,7 @@
     @NotNull ImmutableSeq<@NotNull Param> params
   ) implements Expr {
     public @NotNull SigmaExpr update(@NotNull ImmutableSeq<@NotNull Param> params) {
-      return params.sameElements(params(), true) ? this : new SigmaExpr(sourcePos, co, params);
+      return params.sameElements(params(), true) ? this : new SigmaExpr(sourcePos, params);
     }
 
     @Override public @NotNull SigmaExpr descent(@NotNull UnaryOperator<@NotNull Expr> f) {
