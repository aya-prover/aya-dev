--- conflicted
+++ resolved
@@ -246,13 +246,8 @@
       }
       case Pattern.Tuple tuple -> {
         if (!(term.normalize(exprTycker.state, NormalizeMode.WHNF) instanceof SigmaTerm sigma))
-<<<<<<< HEAD
-          yield withError(new PatternProblem.TupleNonSig(tuple, term), tuple, term);
+          yield withError(new PatternProblem.TupleNonSig(tuple, term), licit, term);
         var tupleIsProp = sigma.computeSort(exprTycker.state, exprTycker.localCtx).kind() == SortKind.Prop;
-=======
-          yield withError(new PatternProblem.TupleNonSig(tuple, term), licit, term);
-        var tupleIsProp = sigma.computeType(exprTycker.state, exprTycker.localCtx) instanceof FormTerm.Prop;
->>>>>>> 08d8b36a
         if (!resultIsProp && tupleIsProp) foundError(new PatternProblem.IllegalPropPat(tuple));
         // sig.result is a dummy term
         var sig = new Def.Signature(sigma.params(),
