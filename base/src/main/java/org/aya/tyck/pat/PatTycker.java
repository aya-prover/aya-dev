// Copyright (c) 2020-2022 Tesla (Yinsen) Zhang.
// Use of this source code is governed by the MIT license that can be found in the LICENSE.md file.
package org.aya.tyck.pat;

import kala.collection.SeqLike;
import kala.collection.SeqView;
import kala.collection.immutable.ImmutableSeq;
import kala.collection.mutable.MutableList;
import kala.control.Result;
import kala.tuple.Tuple;
import kala.tuple.Tuple2;
import kala.tuple.Tuple3;
import kala.value.MutableValue;
import org.aya.concrete.Expr;
import org.aya.concrete.Pattern;
import org.aya.concrete.visitor.PatternConsumer;
import org.aya.core.def.CtorDef;
import org.aya.core.def.Def;
import org.aya.core.pat.Pat;
import org.aya.core.pat.PatMatcher;
import org.aya.core.repr.AyaShape;
import org.aya.core.term.*;
import org.aya.core.visitor.DeltaExpander;
import org.aya.core.visitor.EndoTerm;
import org.aya.core.visitor.Subst;
import org.aya.generic.Arg;
import org.aya.generic.Constants;
import org.aya.generic.util.InternalException;
import org.aya.generic.util.NormalizeMode;
import org.aya.pretty.doc.Doc;
import org.aya.ref.AnyVar;
import org.aya.ref.LocalVar;
import org.aya.tyck.ExprTycker;
import org.aya.tyck.TyckState;
import org.aya.tyck.env.LocalCtx;
import org.aya.tyck.error.PrimError;
import org.aya.tyck.error.TyckOrderError;
import org.aya.tyck.trace.Trace;
import org.aya.util.TreeBuilder;
import org.aya.util.error.SourcePos;
import org.aya.util.reporter.Problem;
import org.jetbrains.annotations.NotNull;
import org.jetbrains.annotations.Nullable;

import java.util.function.Consumer;
import java.util.function.Supplier;

/**
 * @author ice1000
 */
public final class PatTycker {
  public static final EndoTerm META_PAT_INLINER = new EndoTerm() {
    @Override public @NotNull Term post(@NotNull Term term) {
      return term instanceof RefTerm.MetaPat metaPat ? metaPat.inline() : term;
    }
  };

  public final @NotNull ExprTycker exprTycker;

  /**
   * An {@code as pattern} map.
   */
  private final @NotNull TypedSubst patSubst;

  /**
   * Every binding in the function telescope was treated as an {@code as pattern},
   * but they won't be added to {@link PatTycker#patSubst},
   * because we may visit a completely different signature during tycking {@link Pat.Ctor},
   * and the substs for that signature become useless after tycking {@link Pat.Ctor}
   * (Also, the substs for the function we tycking is useless when we tyck the {@link Pat.Ctor}).
   */
  private @NotNull TypedSubst sigSubst;
  private final @Nullable Trace.Builder traceBuilder;
  private boolean hasError = false;
  private Pattern.Clause currentClause = null;

  public PatTycker(
    @NotNull ExprTycker exprTycker,
    @NotNull TypedSubst patSubst,
    @NotNull TypedSubst sigSubst,
    @Nullable Trace.Builder traceBuilder
  ) {
    this.exprTycker = exprTycker;
    this.patSubst = patSubst;
    this.sigSubst = sigSubst;
    this.traceBuilder = traceBuilder;
  }

  private <R> R traced(@NotNull Supplier<Trace> trace, @NotNull Supplier<R> computation) {
    tracing(builder -> builder.shift(trace.get()));
    var res = computation.get();
    tracing(TreeBuilder::reduce);
    return res;
  }

  private void tracing(@NotNull Consumer<Trace.@NotNull Builder> consumer) {
    if (traceBuilder != null) consumer.accept(traceBuilder);
  }

  public PatTycker(@NotNull ExprTycker exprTycker) {
    this(exprTycker, new TypedSubst(), new TypedSubst(), exprTycker.traceBuilder);
  }

  public record PatResult(
    @NotNull Term result,
    @NotNull ImmutableSeq<Pat.Preclause<Term>> clauses,
    @NotNull ImmutableSeq<Term.Matching> matchings
  ) {
  }

  public @NotNull PatResult elabClausesDirectly(
    @NotNull ImmutableSeq<Pattern.@NotNull Clause> clauses,
    @NotNull Def.Signature signature
  ) {
    return checkAllRhs(checkAllLhs(clauses, signature), signature.result());
  }

  public @NotNull PatResult elabClausesClassified(
    @NotNull ImmutableSeq<Pattern.@NotNull Clause> clauses,
    @NotNull Def.Signature signature,
    @NotNull SourcePos overallPos
  ) {
    var lhsResults = checkAllLhs(clauses, signature);
    if (noError()) {
      var classes = PatClassifier.classify(lhsResults.view().map(LhsResult::preclause),
        signature.param(), exprTycker, overallPos, true);
      if (clauses.isNotEmpty()) {
        var usages = PatClassifier.firstMatchDomination(clauses, exprTycker.reporter, classes);
        // refinePatterns(lhsResults, usages, classes);
      }
    }
    return checkAllRhs(lhsResults, signature.result());
  }

  private @NotNull ImmutableSeq<LhsResult>
  checkAllLhs(@NotNull ImmutableSeq<Pattern.@NotNull Clause> clauses, @NotNull Def.Signature signature) {
    return clauses.mapIndexed((index, clause) -> traced(
      () -> new Trace.LabelT(clause.sourcePos, "lhs of clause " + (1 + index)),
      () -> checkLhs(clause, signature)));
  }

  private @NotNull PatResult checkAllRhs(
    @NotNull ImmutableSeq<LhsResult> clauses,
    @NotNull Term result
  ) {
    var res = clauses.mapIndexed((index, lhs) -> traced(
      () -> new Trace.LabelT(lhs.preclause.sourcePos(), "rhs of clause " + (1 + index)),
      () -> checkRhs(lhs)));
    exprTycker.solveMetas();
    var preclauses = res.map(c -> new Pat.Preclause<>(
      c.sourcePos(), c.patterns().map(p -> p.zonk(exprTycker)),
      c.expr().map(exprTycker::zonk)));
    return new PatResult(exprTycker.zonk(result), preclauses,
      preclauses.flatMap(Pat.Preclause::lift));
  }

  /**
   * @param bodySubst we do need to replace them with the corresponding patterns,
   *                  but patterns are terms (they are already well-typed if not {@param hasError})
   * @param hasError  if there is an error in the patterns
   */
  public record LhsResult(
    @NotNull LocalCtx gamma,
    @NotNull Term type,
    @NotNull TypedSubst bodySubst,
    boolean hasError,
    @NotNull Pat.Preclause<Expr> preclause
  ) {
  }

  private LhsResult checkLhs(Pattern.Clause match, Def.Signature signature) {
    var parent = exprTycker.localCtx;
    exprTycker.localCtx = parent.deriveMap();
    currentClause = match;
    var step0 = visitPatterns(signature, match.patterns.view(), null);

    /// inline
    var patterns = step0._1.map(p -> p.inline(exprTycker.localCtx)).toImmutableSeq();
    var type = inlineTerm(step0._2);
    patSubst.inline();
<<<<<<< HEAD
    var consumer = new PatternConsumer() {
      @Override public void pre(@NotNull Pattern pat) {
        if (pat instanceof Pattern.Bind bind)
          bind.type().update(t -> t == null ? null : inlineTerm(t));
        PatternConsumer.super.pre(pat);
      }
    };
    match.patterns.forEach(consumer::accept);
=======
    sigSubst.inline();
    PatternTraversal.visit(p -> {
      if (p instanceof Pattern.Bind bind)
        bind.type().update(t -> t == null ? null : inlineTerm(t));
    }, match.patterns);
>>>>>>> 330b1778

    var subst = patSubst.derive().addDirectly(sigSubst);
    var step1 = new LhsResult(exprTycker.localCtx, type, subst,
      match.hasError,
      new Pat.Preclause<>(match.sourcePos, patterns, match.expr));
    exprTycker.localCtx = parent;
    patSubst.clear();
    sigSubst.clear();
    return step1;
  }

  private Pat.Preclause<Term> checkRhs(LhsResult lhsResult) {
    var parent = exprTycker.localCtx;
    var parentLets = exprTycker.lets;
    exprTycker.localCtx = lhsResult.gamma;
    // We `addDirectly` to `parentLets`.
    // This means terms in `parentLets` won't be substituted by `lhsResult.bodySubst`
    // IDEA said that this line is useless...
    exprTycker.lets = parentLets.derive().addDirectly(lhsResult.bodySubst());
    var term = lhsResult.preclause.expr().map(e -> lhsResult.hasError
      // In case the patterns are malformed, do not check the body
      // as we bind local variables in the pattern checker,
      // and in case the patterns are malformed, some bindings may
      // not be added to the localCtx of tycker, causing assertion errors
      ? new ErrorTerm(e, false)
      : exprTycker.inherit(e, lhsResult.type).wellTyped());
    exprTycker.localCtx = parent;
    exprTycker.lets = parentLets;
    return new Pat.Preclause<>(lhsResult.preclause.sourcePos(), lhsResult.preclause.patterns(), term);
  }

  /// region Tyck

  /**
   * add an {@code as pattern} subst
   */
  private void addPatSubst(@NotNull AnyVar var, @NotNull Pat pat, @NotNull Term type) {
    patSubst.addDirectly(var, pat.toTerm(), type);
  }

  /**
   * add a {@code parameter} subst
   */
  private void addSigSubst(@NotNull Term.Param param, @NotNull Pat pat) {
    sigSubst.addDirectly(param.ref(), pat.toTerm(), param.type());
  }

  private @NotNull Pat doTyck(@NotNull Pattern pattern, @NotNull Term term) {
    return switch (pattern) {
      case Pattern.Absurd absurd -> {
        var selection = selectCtor(term, null, absurd);
        if (selection != null) foundError(new PatternProblem.PossiblePat(absurd, selection._3));
        yield new Pat.Absurd(absurd.explicit());
      }
      case Pattern.Tuple tuple -> {
        if (!(term.normalize(exprTycker.state, NormalizeMode.WHNF) instanceof FormTerm.Sigma sigma))
          yield withError(new PatternProblem.TupleNonSig(tuple, term), tuple, term);
        // sig.result is a dummy term
        var sig = new Def.Signature(sigma.params(),
          new ErrorTerm(Doc.plain("Rua"), false));
        var as = tuple.as();
        var ret = new Pat.Tuple(tuple.explicit(), visitInnerPatterns(sig, tuple.patterns().view(), tuple)._1.toImmutableSeq());
        if (as != null) {
          addPatSubst(as, ret, term);
        }
        yield ret;
      }
      case Pattern.Ctor ctor -> {
        var var = ctor.resolved().data();
        var realCtor = selectCtor(term, var, ctor);
        if (realCtor == null) yield randomPat(pattern, term);
        var ctorRef = realCtor._3.ref();
        var ctorCore = ctorRef.core;
        // generate ownerTele arguments
        //
        // The correctness depends on that the `Param#ref`s of `CtorDef#ownerTele`
        // are equal to the `Pat.Bind#bind`s (as they should).
        var ownerTeleArgs = ctorCore.ownerTele.map(x ->
          new RefTerm(x.ref()).subst(realCtor._2));

        final var dataCall = realCtor._1;
        var sig = new Def.Signature(Term.Param.subst(ctorCore.selfTele, realCtor._2, 0), dataCall);
        // It is possible that `ctor.params()` is empty.
        var patterns = visitInnerPatterns(sig, ctor.params().view(), ctor)._1.toImmutableSeq();
        var as = ctor.as();
        var ret = new Pat.Ctor(ctor.explicit(), realCtor._3.ref(), ownerTeleArgs, patterns, dataCall);
        if (as != null) {
          // as pattern === let, so don't add to localCtx
          addPatSubst(as, ret, term);
        }
        yield ret;
      }
      case Pattern.Bind bind -> {
        var v = bind.bind();
        exprTycker.localCtx.put(v, term);
        bind.type().set(term);
        yield new Pat.Bind(bind.explicit(), v, term);
      }
      case Pattern.CalmFace face -> new Pat.Meta(face.explicit(), MutableValue.create(),
        new LocalVar(Constants.ANONYMOUS_PREFIX, face.sourcePos()), term);
      case Pattern.Number num -> {
        var ty = term.normalize(exprTycker.state, NormalizeMode.WHNF);
        if (ty instanceof PrimTerm.Interval) {
          var end = num.number();
          if (end == 0 || end == 1) yield new Pat.End(num.number() == 1, num.explicit());
          yield withError(new PrimError.BadInterval(num.sourcePos(), end), num, term);
        }
        if (ty instanceof CallTerm.Data dataCall) {
          var data = dataCall.ref().core;
          var shape = exprTycker.shapeFactory.find(data);
          if (shape.isDefined() && shape.get() == AyaShape.NAT_SHAPE)
            yield new Pat.ShapedInt(num.number(), shape.get(), dataCall, num.explicit());
        }
        yield withError(new PatternProblem.BadLitPattern(num, term), num, term);
      }
      case Pattern.List list -> {
        // desugar `Pattern.List` to `Pattern.Ctor` here, but use `CodeShape` !
        // Note: this is a special case (maybe), If there is another similar requirement,
        //       a PatternDesugarer is recommended.

        var ty = term.normalize(exprTycker.state, NormalizeMode.WHNF);
        if (ty instanceof CallTerm.Data dataCall) {
          var data = dataCall.ref().core;
          var shape = exprTycker.shapeFactory.find(data);

          if (shape.isDefined() && shape.get() == AyaShape.LIST_SHAPE) {
            yield doTyck(new Pattern.FakeShapedList(
              list.sourcePos(), list.explicit(), list.as(),
              list.elements(), AyaShape.LIST_SHAPE, ty).constructorForm(), term);
          }
        }

        yield withError(new PatternProblem.BadLitPattern(list, term), list, term);
      }
      case Pattern.BinOpSeq ignored -> throw new InternalException("BinOpSeq patterns should be desugared");
    };
  }

  /**
   * Tyck each {@link Pattern} with {@link Def.Signature}.
   * {@param outerPattern} should be specified if stream is empty.
   *
   * @param outerPattern null if visiting the whole pattern (like `A, x, ctor a b`). This is only used for error reporting.
   *                     For now, {@param outerPattern} is used when {@param sig} is not empty
   *                     but {@param stream} is empty, it is possible when matching parameters of Ctor.
   * @return (wellTyped patterns, sig.result ())
   */
  public @NotNull Tuple2<SeqView<Pat>, Term>
  visitPatterns(@NotNull Def.Signature sig, @NotNull SeqView<Pattern> stream, @Nullable Pattern outerPattern) {
    var results = MutableList.<Pat>create();
    // last pattern which user given (not aya generated)
    @Nullable Pattern lastPat = null;
    while (sig.param().isNotEmpty()) {
      var param = sig.param().first();
      Pattern pat;
      if (param.explicit()) {
        if (stream.isEmpty()) {
          Pattern errorPattern;

          if (lastPat == null) {
            if (outerPattern == null) {
              throw new InternalException("outerPattern should not be null when stream is empty");
            }

            errorPattern = outerPattern;
          } else {
            errorPattern = lastPat;
          }

          foundError(new PatternProblem.InsufficientPattern(errorPattern, param));
          return done(results, sig.result());
        }
        pat = stream.first();
        lastPat = pat;
        stream = stream.drop(1);
        if (!pat.explicit()) {
          foundError(new PatternProblem.TooManyImplicitPattern(pat, param));
          return done(results, sig.result());
        }
      } else {
        // Type is implicit, so....?
        if (stream.isEmpty()) {
          sig = generatePat(new PatData(sig, results, param));
          continue;
        }
        pat = stream.first();
        if (pat.explicit()) {
          // Pattern is explicit, so we leave it to the next type, do not "consume" it
          sig = generatePat(new PatData(sig, results, param));
          continue;
        } else {
          lastPat = pat;
          stream = stream.drop(1);
        }
        // ^ Pattern is implicit, so we "consume" it (stream.drop(1))
      }
      sig = updateSig(new PatData(sig, results, param), pat);
    }
    if (stream.isNotEmpty()) {
      foundError(new PatternProblem
        .TooManyPattern(stream.first(), sig.result().freezeHoles(exprTycker.state)));
    }
    return done(results, sig.result());
  }

  private @NotNull Tuple2<SeqView<Pat>, Term>
  visitInnerPatterns(@NotNull Def.Signature sig, @NotNull SeqView<Pattern> stream, @NotNull Pattern outerPattern) {
    var oldSigSubst = this.sigSubst;
    this.sigSubst = new TypedSubst();

    var result = visitPatterns(sig, stream, outerPattern);

    // recover
    this.sigSubst = oldSigSubst;

    return result;
  }

  /**
   * A data object during PatTyck
   *
   * @param sig     the signature doesn't matched yet (include {@param param})
   * @param results the {@link Pat}s that already tycked
   * @param param   the parameter we want to match
   */
  private record PatData(
    @NotNull Def.Signature sig,
    @NotNull MutableList<Pat> results,
    @NotNull Term.Param param
  ) {
    public @NotNull SourcePos paramPos() {
      return param.ref().definition();
    }
  }

  private @NotNull PatData beforeTyck(@NotNull PatData data) {
    return new PatData(
      data.sig(), data.results(),
      data.param().subst(sigSubst.map())
    );
  }

  private @NotNull PatData afterTyck(@NotNull PatData data) {
    return new PatData(
      new Def.Signature(data.sig().param().drop(1), data.sig().result()),
      data.results(),
      data.param()
    );
  }

  private @NotNull Tuple2<SeqView<Pat>, Term> done(@NotNull SeqLike<Pat> results, @NotNull Term type) {
    return Tuple.of(results.view(), type.subst(sigSubst.map()));
  }

  /**
   * A user given pattern matches a parameter, we update the signature.
   */
  private @NotNull Def.Signature updateSig(PatData data, Pattern pat) {
    data = beforeTyck(data);

    var type = data.param.type();
    tracing(builder -> builder.shift(new Trace.PatT(type, pat, pat.sourcePos())));
    var res = doTyck(pat, type);
    tracing(TreeBuilder::reduce);
    addSigSubst(data.param(), res);
    data.results.append(res);

    return afterTyck(data).sig();
  }

  /**
   * For every implicit parameter that not explicitly (no user given pattern) matched,
   * we generate a MetaPat for each,
   * so that they can be inferred during {@link PatTycker#checkLhs(Pattern.Clause, Def.Signature)}
   */
  private @NotNull Def.Signature generatePat(@NotNull PatData data) {
    data = beforeTyck(data);

    var ref = data.param.ref();
    Pat bind;
    var freshVar = new LocalVar(ref.name(), ref.definition());
    if (data.param.type().normalize(exprTycker.state, NormalizeMode.WHNF) instanceof CallTerm.Data dataCall)
      bind = new Pat.Meta(false, MutableValue.create(), freshVar, dataCall);
    else bind = new Pat.Bind(false, freshVar, data.param.type());
    data.results.append(bind);
    exprTycker.localCtx.put(freshVar, data.param.type());
    addSigSubst(data.param(), bind);

    return afterTyck(data).sig();
  }

  private @NotNull Pat randomPat(Pattern pattern, Term param) {
    return new Pat.Bind(pattern.explicit(), new LocalVar("?"), param);
  }

  /**
   * @param name if null, the selection will be performed on all constructors
   * @return null means selection failed
   */
  private @Nullable Tuple3<CallTerm.Data, Subst, CallTerm.ConHead>
  selectCtor(Term param, @Nullable AnyVar name, @NotNull Pattern pos) {
    if (!(param.normalize(exprTycker.state, NormalizeMode.WHNF) instanceof CallTerm.Data dataCall)) {
      foundError(new PatternProblem.SplittingOnNonData(pos, param));
      return null;
    }
    var dataRef = dataCall.ref();
    // We are checking an absurd pattern, but the data is not yet fully checked
    var core = dataRef.core;
    if (core == null && name == null) {
      foundError(new TyckOrderError.NotYetTyckedError(pos.sourcePos(), dataRef));
      return null;
    }
    var body = Def.dataBody(dataRef);
    for (var ctor : body) {
      if (name != null && ctor.ref() != name) continue;
      var matchy = mischa(dataCall, ctor, exprTycker.localCtx, exprTycker.state);
      if (matchy.isOk()) return Tuple.of(dataCall, matchy.get(), dataCall.conHead(ctor.ref()));
      // For absurd pattern, we look at the next constructor
      if (name == null) {
        // Is blocked
        if (matchy.getErr()) {
          foundError(new PatternProblem.BlockedEval(pos, dataCall));
          return null;
        }
        continue;
      }
      // Since we cannot have two constructors of the same name,
      // if the name-matching constructor mismatches the type,
      // we get an error.
      foundError(new PatternProblem.UnavailableCtor(pos, dataCall));
      return null;
    }
    // Here, name != null, and is not in the list of checked body
    if (core == null) {
      foundError(new TyckOrderError.NotYetTyckedError(pos.sourcePos(), name));
      return null;
    }
    return null;
  }

  public static Result<Subst, Boolean>
  mischa(CallTerm.Data dataCall, CtorDef ctor, @Nullable LocalCtx ctx, @NotNull TyckState state) {
    if (ctor.pats.isNotEmpty()) {
      return PatMatcher.tryBuildSubstTerms(ctx, ctor.pats, dataCall.args().view().map(Arg::term), t -> t.normalize(state, NormalizeMode.WHNF));
    } else {
      return Result.ok(DeltaExpander.buildSubst(Def.defTele(dataCall.ref()), dataCall.args()));
    }
  }

  /// endregion

  /// region Error Reporting

  private void foundError(@Nullable Problem problem) {
    hasError = true;
    if (currentClause != null) currentClause.hasError = true;
    if (problem != null) exprTycker.reporter.report(problem);
  }

  private @NotNull Pat withError(Problem problem, Pattern pattern, Term param) {
    foundError(problem);
    // In case something's wrong, produce a random pattern
    return randomPat(pattern, param);
  }

  public boolean noError() {
    return !hasError;
  }

  /// endregion

  public static @NotNull Term inlineTerm(@NotNull Term term) {
    return META_PAT_INLINER.apply(term);
  }
}<|MERGE_RESOLUTION|>--- conflicted
+++ resolved
@@ -178,7 +178,7 @@
     var patterns = step0._1.map(p -> p.inline(exprTycker.localCtx)).toImmutableSeq();
     var type = inlineTerm(step0._2);
     patSubst.inline();
-<<<<<<< HEAD
+    sigSubst.inline();
     var consumer = new PatternConsumer() {
       @Override public void pre(@NotNull Pattern pat) {
         if (pat instanceof Pattern.Bind bind)
@@ -187,13 +187,6 @@
       }
     };
     match.patterns.forEach(consumer::accept);
-=======
-    sigSubst.inline();
-    PatternTraversal.visit(p -> {
-      if (p instanceof Pattern.Bind bind)
-        bind.type().update(t -> t == null ? null : inlineTerm(t));
-    }, match.patterns);
->>>>>>> 330b1778
 
     var subst = patSubst.derive().addDirectly(sigSubst);
     var step1 = new LhsResult(exprTycker.localCtx, type, subst,
