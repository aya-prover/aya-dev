--- conflicted
+++ resolved
@@ -80,19 +80,13 @@
   }
 
   @Override
-<<<<<<< HEAD
-  public @NotNull Boolean visitStructCall(@NotNull AppTerm.StructCall lhs, @NotNull Term preRhs, @NotNull Term type) {
-    if (!(preRhs instanceof AppTerm.StructCall rhs) || lhs.structRef() != rhs.structRef()) return false;
+  public @NotNull Boolean visitStructCall(@NotNull CallTerm.Struct lhs, @NotNull Term preRhs, @NotNull Term type) {
+    if (!(preRhs instanceof CallTerm.Struct rhs) || lhs.structRef() != rhs.structRef()) return false;
     return defeq.visitArgs(lhs.args(), rhs.args(), Def.defTele(lhs.structRef()));
   }
 
-  @Override
-  public @NotNull Boolean visitConCall(@NotNull AppTerm.ConCall lhs, @NotNull Term preRhs, @NotNull Term type) {
-    if (!(preRhs instanceof AppTerm.ConCall rhs) || lhs.conHead() != rhs.conHead()) return false;
-=======
   public @NotNull Boolean visitConCall(@NotNull CallTerm.Con lhs, @NotNull Term preRhs, @NotNull Term type) {
     if (!(preRhs instanceof CallTerm.Con rhs) || lhs.conHead() != rhs.conHead()) return false;
->>>>>>> ed7ceecd
     return defeq.visitArgs(lhs.dataArgs(), rhs.dataArgs(), Def.defTele(lhs.dataRef()))
       && defeq.visitArgs(lhs.conArgs(), rhs.conArgs(), Def.defTele(lhs.conHead()));
   }
