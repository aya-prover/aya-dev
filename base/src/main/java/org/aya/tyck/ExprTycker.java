--- conflicted
+++ resolved
@@ -359,21 +359,12 @@
         if (hole.explicit()) reporter.report(new Goal(state, freshHole._1, hole.accessibleLocal().get()));
         yield new TermResult(freshHole._2, term);
       }
-<<<<<<< HEAD
       case Expr.SortExpr sortExpr -> {
         var result = sort(sortExpr);
-        var normTerm = term.normalize(state, NormalizeMode.WHNF);
+        var normTerm = whnf(term);
         if (normTerm instanceof FormTerm.Sort sort) {
           var unifier = unifier(sortExpr.sourcePos(), Ordering.Lt);
           unifier.compareSort(result.type(), sort);
-=======
-      case Expr.UnivExpr univExpr -> {
-        var normTerm = whnf(term);
-        if (normTerm instanceof FormTerm.Univ univ) {
-          if (univExpr.lift() + 1 > univ.lift())
-            reporter.report(new LevelError(univExpr.sourcePos(), univ.lift(), univExpr.lift() + 1, false));
-          yield new TermResult(new FormTerm.Univ(univExpr.lift()), univ);
->>>>>>> 4747f257
         } else {
           unifyTyReported(result.type(), normTerm, sortExpr);
         }
@@ -521,7 +512,6 @@
       default -> {
         var result = synthesize(expr);
         var lower = result.type();
-<<<<<<< HEAD
         var ty = ty(expr, lower);
         yield new SortResult(result.wellTyped(), ty);
       }
@@ -534,7 +524,7 @@
   }
 
   private @NotNull FormTerm.Sort ty(@NotNull Expr expr, @NotNull Term lower) {
-    var ty = switch (lower.normalize(state, NormalizeMode.WHNF)) {
+    var ty = switch (whnf(lower)) {
       case FormTerm.Sort u -> u;
       case CallTerm.Hole hole -> {
         unifyTyReported(hole, FormTerm.Type.ZERO, expr);
@@ -543,20 +533,6 @@
       default -> {
         reporter.report(BadTypeError.univ(state, expr, lower));
         yield FormTerm.Type.ZERO;
-=======
-        var lvl = switch (whnf(lower)) {
-          case FormTerm.Univ u -> u.lift();
-          case CallTerm.Hole hole -> {
-            unifyTyReported(hole, FormTerm.Univ.ZERO, expr);
-            yield 0;
-          }
-          default -> {
-            reporter.report(BadTypeError.univ(state, expr, lower));
-            yield 0;
-          }
-        };
-        yield new UnivResult(result.wellTyped(), lvl);
->>>>>>> 4747f257
       }
     };
     return ty;
