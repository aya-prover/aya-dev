--- conflicted
+++ resolved
@@ -484,13 +484,8 @@
         var rhsType = ty.type();
         var partial = elaboratePartial(el, rhsType);
         var face = partial.restr();
-<<<<<<< HEAD
-        if (!CofThy.conv(cof, new Subst(), subst -> CofThy.satisfied(subst.restr(state, face))))
-          yield fail(el, new CubicalError.FaceMismatch(el, face, cof));
-=======
         if (!CofThy.conv(cofTy, new Subst(), subst -> CofThy.satisfied(subst.restr(state, face))))
-          yield fail(el, new CubicalProblem.FaceMismatch(el, face, cofTy));
->>>>>>> 1d646542
+          yield fail(el, new CubicalError.FaceMismatch(el, face, cofTy));
         yield new TermResult(new IntroTerm.PartEl(partial, rhsType), ty);
       }
       // TODO: turn definition into path lambda
