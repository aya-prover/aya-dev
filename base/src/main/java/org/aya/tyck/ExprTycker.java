// Copyright (c) 2020-2024 Tesla (Yinsen) Zhang.
// Use of this source code is governed by the MIT license that can be found in the LICENSE.md file.
package org.aya.tyck;

import kala.collection.immutable.ImmutableMap;
import kala.collection.immutable.ImmutableSeq;
import kala.collection.immutable.ImmutableTreeSeq;
import kala.collection.mutable.MutableList;
import kala.collection.mutable.MutableMap;
import kala.collection.mutable.MutableStack;
import kala.collection.mutable.MutableTreeSet;
import kala.control.Result;
import org.aya.generic.Constants;
import org.aya.pretty.doc.Doc;
import org.aya.syntax.concrete.Expr;
import org.aya.syntax.core.Closure;
import org.aya.syntax.core.def.DataDefLike;
import org.aya.syntax.core.def.MemberDefLike;
import org.aya.syntax.core.def.PrimDef;
import org.aya.syntax.core.repr.AyaShape;
import org.aya.syntax.core.term.*;
import org.aya.syntax.core.term.call.ClassCall;
import org.aya.syntax.core.term.call.DataCall;
import org.aya.syntax.core.term.call.MetaCall;
import org.aya.syntax.core.term.repr.IntegerTerm;
import org.aya.syntax.core.term.repr.ListTerm;
import org.aya.syntax.core.term.repr.MetaLitTerm;
import org.aya.syntax.core.term.repr.StringTerm;
import org.aya.syntax.core.term.xtt.DimTerm;
import org.aya.syntax.core.term.xtt.DimTyTerm;
import org.aya.syntax.core.term.xtt.EqTerm;
import org.aya.syntax.ref.*;
import org.aya.syntax.telescope.AbstractTele;
import org.aya.tyck.ctx.LocalLet;
import org.aya.tyck.error.*;
import org.aya.tyck.tycker.AbstractTycker;
import org.aya.tyck.tycker.AppTycker;
import org.aya.tyck.tycker.Unifiable;
import org.aya.unify.TermComparator;
import org.aya.unify.Unifier;
import org.aya.util.Ordering;
import org.aya.util.Pair;
import org.aya.util.error.Panic;
import org.aya.util.error.SourceNode;
import org.aya.util.error.SourcePos;
import org.aya.util.error.WithPos;
import org.aya.util.reporter.Reporter;
import org.jetbrains.annotations.Contract;
import org.jetbrains.annotations.NotNull;
import org.jetbrains.annotations.Nullable;

import java.util.Comparator;
import java.util.function.BiFunction;
import java.util.function.Function;
import java.util.function.Supplier;

public final class ExprTycker extends AbstractTycker implements Unifiable {
  public final @NotNull MutableTreeSet<WithPos<Expr.WithTerm>> withTerms =
    MutableTreeSet.create(Comparator.comparing(SourceNode::sourcePos));
  public final @NotNull MutableList<WithPos<Expr.Hole>> userHoles = MutableList.create();
  private @NotNull LocalLet localLet;

  public void addWithTerm(@NotNull Expr.WithTerm with, @NotNull SourcePos pos, @NotNull Term type) {
    withTerms.add(new WithPos<>(pos, with));
    with.theCoreType().set(type);
  }

  public ExprTycker(
    @NotNull TyckState state, @NotNull LocalCtx ctx, @NotNull LocalLet let,
    @NotNull Reporter reporter
  ) {
    super(state, ctx, reporter);
    this.localLet = let;
  }

  public ExprTycker(@NotNull TyckState state, @NotNull Reporter reporter) {
    this(state, new MapLocalCtx(), new LocalLet(), reporter);
  }

  public void solveMetas() {
    state.solveMetas(reporter);
    withTerms.forEach(with -> with.data().theCoreType().update(this::freezeHoles));
    userHoles.forEach(hole -> hole.data().solution().update(this::freezeHoles));
  }

  /**
   * @param type may not be in whnf, because we want unnormalized type to be used for unification.
   */
  public @NotNull Jdg inherit(@NotNull WithPos<Expr> expr, @NotNull Term type) {
    return switch (expr.data()) {
      case Expr.Lambda(var ref, var body) -> switch (whnf(type)) {
        case PiTerm(var dom, var cod) -> {
          // unifyTyReported(param, dom, expr);
          var core = subscoped(ref, dom, () ->
            inherit(body, cod.apply(new FreeTerm(ref))).wellTyped()).bind(ref);
          yield new Jdg.Default(new LamTerm(core), type);
        }
        case EqTerm eq -> {
          var core = subscoped(ref, DimTyTerm.INSTANCE, () ->
            inherit(body, eq.appA(new FreeTerm(ref))).wellTyped()).bind(ref);
          checkBoundaries(eq, core, body.sourcePos(), msg ->
            new CubicalError.BoundaryDisagree(expr, msg, new UnifyInfo(state)));
          yield new Jdg.Default(new LamTerm(core), eq);
        }
        default -> fail(expr.data(), type, BadTypeError.absOnNonPi(state, expr, type));
      };
      case Expr.Hole hole -> {
        var freshHole = freshMeta(Constants.randomName(hole), expr.sourcePos(),
          new MetaVar.OfType(type), hole.explicit());
        hole.solution().set(freshHole);
        userHoles.append(new WithPos<>(expr.sourcePos(), hole));
        if (hole.explicit()) fail(new Goal(state, freshHole, localCtx().clone(), hole.accessibleLocal()));
        yield new Jdg.Default(freshHole, type);
      }
      case Expr.LitInt(var end) -> {
        var ty = whnf(type);
        if (ty == DimTyTerm.INSTANCE) {
          if (end == 0 || end == 1) yield new Jdg.Default(end == 0 ? DimTerm.I0 : DimTerm.I1, ty);
          else yield fail(expr.data(), new PrimError.BadInterval(expr.sourcePos(), end));
        }
        yield inheritFallbackUnify(ty, synthesize(expr), expr);
      }
      case Expr.Tuple(var elems) when whnf(type) instanceof SigmaTerm sigmaTerm -> {
        Term wellTyped = switch (sigmaTerm.check(elems, (elem, ty) -> inherit(elem, ty).wellTyped())) {
          case Result.Ok(var v) -> new TupTerm(v);
          case Result.Err(var e) -> switch (e) {
            case TooManyElement, TooManyParameter -> {
              fail(new TupleError.ElemMismatchError(expr.sourcePos(), sigmaTerm.params().size(), elems.size()));
              yield new ErrorTerm(expr.data());
            }
            case CheckFailed -> Panic.unreachable();
          };
        };
        yield new Jdg.Default(wellTyped, sigmaTerm);
      }
      case Expr.Let let -> checkLet(let, e -> inherit(e, type));
      default -> inheritFallbackUnify(type, synthesize(expr), expr);
    };
  }

  /**
   * @param type   expected type
   * @param result wellTyped + actual type from synthesize
   * @param expr   original expr, used for error reporting
   */
  private @NotNull Jdg inheritFallbackUnify(@NotNull Term type, @NotNull Jdg result, @NotNull WithPos<Expr> expr) {
    type = whnf(type);
    var resultType = result.type();
    // Try coercive subtyping for (Path A ...) into (I -> A)
    if (type instanceof PiTerm(var dom, var cod) && dom == DimTyTerm.INSTANCE) {
      if (whnf(resultType) instanceof EqTerm eq) {
        var closure = makeClosurePiPath(expr, eq, cod, result.wellTyped());
        if (closure == null) return makeErrorResult(type, result);
        return new Jdg.Default(new LamTerm(closure), eq);
      }
    }
    // Try coercive subtyping for (I -> A) into (Path A ...)
    if (type instanceof EqTerm eq) {
      if (whnf(resultType) instanceof PiTerm(var dom, var cod) && dom == DimTyTerm.INSTANCE) {
        var closure = makeClosurePiPath(expr, eq, cod, result.wellTyped());
        if (closure == null) return makeErrorResult(type, result);
        checkBoundaries(eq, closure, expr.sourcePos(), msg ->
          new CubicalError.BoundaryDisagree(expr, msg, new UnifyInfo(state)));
        return new Jdg.Default(new LamTerm(closure), eq);
      }
    } else if (type instanceof ClassCall clazz) {
      // Try coercive subtyping for `SomeClass (foo := 114514)` into `SomeClass`
      resultType = whnf(resultType);
      if (resultType instanceof ClassCall resultClazz) {
        // TODO: check whether resultClazz <: clazz
        if (true) {
          // No need to coerce
          if (clazz.args().size() == resultClazz.args().size()) return result;
          var forget = resultClazz.args().drop(clazz.args().size());
          return new Jdg.Default(new ClassCastTerm(clazz.ref(), result.wellTyped(), clazz.args(), forget), type);
        } else {
          // TODO: skip unifyTyReported below
        }
      }
    }

    if (unifyTyReported(type, resultType, expr)) return result;
<<<<<<< HEAD

=======
    return makeErrorResult(type, result);
  }

  private static @NotNull Jdg makeErrorResult(@NotNull Term type, @NotNull Jdg result) {
>>>>>>> f3a198a4
    return new Jdg.Default(new ErrorTerm(result.wellTyped()), type);
  }

  private @Nullable Closure makeClosurePiPath(@NotNull WithPos<Expr> expr, EqTerm eq, Closure cod, @NotNull Term core) {
    var ref = new FreeTerm(new LocalVar("i"));
    var wellTyped = subscoped(ref.name(), DimTyTerm.INSTANCE, () ->
      unifyTyReported(eq.appA(ref), cod.apply(ref), expr));
    if (!wellTyped) return null;
    if (expr.data() instanceof Expr.WithTerm with)
      addWithTerm(with, expr.sourcePos(), eq);
    return core instanceof LamTerm(var clo) ? clo
      // This is kinda unsafe but it should be fine
      : new Closure.Jit(i -> new AppTerm(core, i));
  }

  public @NotNull Term ty(@NotNull WithPos<Expr> expr) {
    return switch (expr.data()) {
      case Expr.Hole hole -> {
        var meta = freshMeta(Constants.randomName(hole), expr.sourcePos(), MetaVar.Misc.IsType, hole.explicit());
        if (hole.explicit()) fail(new Goal(state, meta, localCtx().clone(), hole.accessibleLocal()));
        yield meta;
      }
      case Expr.Sort sort -> new SortTerm(sort.kind(), sort.lift());
      case Expr.Pi(var param, var last) -> {
        var wellParam = ty(param.typeExpr());
        addWithTerm(param, param.sourcePos(), wellParam);
        yield subscoped(param.ref(), wellParam, () ->
          new PiTerm(wellParam, ty(last).bind(param.ref())));
      }
      case Expr.Sigma(var elems) -> subscoped(() -> {
        var tele = MutableList.<LocalVar>create();
        return new SigmaTerm(elems.map(elem -> {
          var result = ty(elem.typeExpr());
          var boundResult = result.bindTele(tele.view());
          localCtx().put(elem.ref(), result);
          tele.append(elem.ref());
          return boundResult;
        }));
      });
      case Expr.Let let -> checkLet(let, e -> lazyJdg(ty(e))).wellTyped();
      default -> {
        var result = synthesize(expr);
        if (!(result.type() instanceof SortTerm))
          fail(expr.data(), BadTypeError.doNotLike(state, expr, result.type(),
            _ -> Doc.plain("type")));
        yield result.wellTyped();
      }
    };
  }

  public @NotNull Jdg.Sort sort(@NotNull WithPos<Expr> expr) {
    return new Jdg.Sort(sort(expr, ty(expr)));
  }

  private @NotNull SortTerm sort(@NotNull WithPos<Expr> errorMsg, @NotNull Term term) {
    return switch (whnf(term)) {
      case SortTerm u -> u;
      case MetaCall hole -> {
        unifyTyReported(hole, SortTerm.Type0, errorMsg);
        yield SortTerm.Type0;
      }
      default -> {
        fail(BadTypeError.doNotLike(state, errorMsg, term, _ -> Doc.plain("universe")));
        yield SortTerm.Type0;
      }
    };
  }

  public @NotNull Jdg synthesize(@NotNull WithPos<Expr> expr) {
    var result = doSynthesize(expr);
    if (expr.data() instanceof Expr.WithTerm with) {
      addWithTerm(with, expr.sourcePos(), result.type());
    }
    return result;
  }

  public @NotNull Jdg doSynthesize(@NotNull WithPos<Expr> expr) {
    return switch (expr.data()) {
      case Expr.Sugar s ->
        throw new IllegalArgumentException(STR."\{s.getClass()} is desugared, should be unreachable");
      case Expr.App(var f, var a) -> {
        int lift;
        if (f.data() instanceof Expr.Lift(var inner, var level)) {
          lift = level;
          f = inner;
        } else lift = 0;
        if (f.data() instanceof Expr.Ref ref) {
          yield checkApplication(ref, lift, expr.sourcePos(), a);
        } else try {
          yield generateApplication(a, synthesize(f)).lift(lift);
        } catch (NotPi e) {
          yield fail(expr.data(), BadTypeError.appOnNonPi(state, expr, e.actual));
        }
      }
      case Expr.Hole hole -> throw new UnsupportedOperationException("TODO");
      case Expr.Lambda lam -> inherit(expr, generatePi(lam, expr.sourcePos()));
      case Expr.LitInt(var integer) -> {
        // TODO[literal]: int literals. Currently the parser does not allow negative literals.
        var defs = state.shapeFactory.findImpl(AyaShape.NAT_SHAPE);
        if (defs.isEmpty()) yield fail(expr.data(), new NoRuleError(expr, null));
        if (defs.sizeGreaterThan(1)) {
          var type = freshMeta(STR."_ty\{integer}'", expr.sourcePos(), MetaVar.Misc.IsType, false);
          yield new Jdg.Default(new MetaLitTerm(expr.sourcePos(), integer, defs, type), type);
        }
        var match = defs.getFirst();
        var type = new DataCall((DataDefLike) match.def(), 0, ImmutableSeq.empty());
        yield new Jdg.Default(new IntegerTerm(integer, match.recog(), type), type);
      }
      case Expr.Lift(WithPos(var innerPos, Expr.Ref ref), var level) ->
        checkApplication(ref, level, innerPos, ImmutableSeq.empty());
      case Expr.Lift(var inner, var level) -> synthesize(inner).map(x -> x.elevate(level));
      case Expr.LitString litStr -> {
        if (!state.primFactory.have(PrimDef.ID.STRING))
          yield fail(litStr, new NoRuleError(expr, null));
        yield new Jdg.Default(new StringTerm(litStr.string()), state.primFactory.getCall(PrimDef.ID.STRING));
      }
      case Expr.Ref ref -> checkApplication(ref, 0, expr.sourcePos(), ImmutableSeq.empty());
      case Expr.Sigma _, Expr.Pi _ -> lazyJdg(ty(expr));
      case Expr.Sort _ -> sort(expr);
      case Expr.Tuple(var items) -> {
        var results = items.map(this::synthesize);
        var wellTypeds = results.map(Jdg::wellTyped);
        var tys = results.map(Jdg::type);
        var wellTyped = new TupTerm(wellTypeds);
        var ty = new SigmaTerm(tys);

        yield new Jdg.Default(wellTyped, ty);
      }
      case Expr.Let let -> checkLet(let, this::synthesize);
      case Expr.Error err -> new Jdg.Default(new ErrorTerm(err), ErrorTerm.typeOf(err));
      case Expr.Array arr when arr.arrayBlock().isRight() -> {
        var arrayBlock = arr.arrayBlock().getRightValue();
        var elements = arrayBlock.exprList();

        // find def
        var defs = state.shapeFactory.findImpl(AyaShape.LIST_SHAPE);
        if (defs.isEmpty()) yield fail(arr, new NoRuleError(expr, null));
        if (defs.sizeGreaterThan(1)) {
          var tyMeta = freshMeta("arr_ty", expr.sourcePos(), MetaVar.Misc.IsType, false);
          var results = elements.map(element -> inherit(element, tyMeta).wellTyped());
          yield new Jdg.Default(new MetaLitTerm(expr.sourcePos(), results, defs, tyMeta), tyMeta);
        }
        var match = defs.getFirst();
        var def = (DataDefLike) match.def();

        // List (A : Type)
        var sort = def.signature().telescopeRich(0);
        // the sort of type below.
        var elementTy = freshMeta(sort.name(), expr.sourcePos(), new MetaVar.OfType(sort.type()), false);

        // do type check
        var results = ImmutableTreeSeq.from(elements.map(element -> inherit(element, elementTy).wellTyped()));
        var type = new DataCall(def, 0, ImmutableSeq.of(elementTy));
        yield new Jdg.Default(new ListTerm(results, match.recog(), type), type);
      }
      case Expr.New neutron -> {
        var wellTyped = synthesize(neutron.classCall());
        if (!(wellTyped.wellTyped() instanceof ClassCall call)) {
          // TODO
          throw new UnsupportedOperationException("TODO");
        }

        // check whether the call is fully applied
        if (call.args().size() != call.ref().members().size()) {
          throw new UnsupportedOperationException("TODO");
        }

        yield new Jdg.Default(new NewTerm(call), call);
      }
      case Expr.Unresolved _ -> Panic.unreachable();
      default -> fail(expr.data(), new NoRuleError(expr, null));
    };
  }

  private @NotNull Jdg checkApplication(
    @NotNull Expr.Ref f, int lift, @NotNull SourcePos sourcePos,
    @NotNull ImmutableSeq<Expr.NamedArg> args
  ) {
    try {
      var result = doCheckApplication(sourcePos, f.var(), lift, args);
      addWithTerm(f, sourcePos, result.type());
      return result;
    } catch (NotPi notPi) {
      var expr = new Expr.App(new WithPos<>(sourcePos, f), args);
      return fail(expr, BadTypeError.appOnNonPi(state, new WithPos<>(sourcePos, expr), notPi.actual));
    }
  }

  private @NotNull Jdg doCheckApplication(
    @NotNull SourcePos sourcePos, @NotNull AnyVar f,
    int lift, @NotNull ImmutableSeq<Expr.NamedArg> args
  ) throws NotPi {
    return switch (f) {
      case LocalVar ref when localLet.contains(ref) -> generateApplication(args, localLet.get(ref)).lift(lift);
      case LocalVar lVar -> generateApplication(args,
        new Jdg.Default(new FreeTerm(lVar), localCtx().get(lVar))).lift(lift);
      case CompiledVar(var content) -> new AppTycker<>(this, sourcePos, args.size(), lift, (params, k) ->
        computeArgs(sourcePos, args, params, k)).checkCompiledApplication(content);
      case DefVar<?, ?> defVar -> new AppTycker<>(this, sourcePos, args.size(), lift, (params, k) ->
        computeArgs(sourcePos, args, params, k)).checkDefApplication(defVar);
      default -> throw new UnsupportedOperationException("TODO");
    };
  }

  private @NotNull Term insertImplicit(@NotNull Param param, @NotNull SourcePos pos) {
    if (param.type() instanceof ClassCall clazz) {
      // TODO: type checking
      return new FreeTerm(state.classThis.peek());
    } else return mockTerm(param, pos);
  }

  private Jdg computeArgs(
    @NotNull SourcePos pos, @NotNull ImmutableSeq<Expr.NamedArg> args,
    @NotNull AbstractTele params, @NotNull BiFunction<Term[], Term[], Jdg> k
  ) throws NotPi {
    int argIx = 0, paramIx = 0;
    var result = new Term[params.telescopeSize()];
    var types = new Term[params.telescopeSize()];
    while (argIx < args.size() && paramIx < params.telescopeSize()) {
      var arg = args.get(argIx);
      var param = params.telescopeRich(paramIx, result);
      // Implicit insertion
      if (arg.explicit() != param.explicit()) {
        if (!arg.explicit()) {
          fail(new LicitError.BadImplicitArg(arg));
          break;
        } else if (arg.name() == null) {
          // here, arg.explicit() == true and param.explicit() == false
          result[paramIx] = insertImplicit(param, arg.sourcePos());
          types[paramIx++] = param.type();
          continue;
        }
      }
      if (arg.name() != null && !param.nameEq(arg.name())) {
        result[paramIx] = insertImplicit(param, arg.sourcePos());
        types[paramIx++] = param.type();
        continue;
      }
      var what = inherit(arg.arg(), param.type());
      result[paramIx] = what.wellTyped();
      types[paramIx++] = what.type();
      argIx++;
    }
    // Trailing implicits
    while (paramIx < params.telescopeSize()) {
      if (params.telescopeLicit(paramIx)) break;
      var param = params.telescopeRich(paramIx, result);
      result[paramIx] = insertImplicit(param, pos);
      types[paramIx++] = param.type();
    }
    var extraParams = MutableStack.<Pair<LocalVar, Term>>create();
    if (argIx < args.size()) {
      return generateApplication(args.drop(argIx), k.apply(result, types));
    } else while (paramIx < params.telescopeSize()) {
      var param = params.telescopeRich(paramIx, result);
      var atarashiVar = LocalVar.generate(param.name());
      extraParams.push(new Pair<>(atarashiVar, param.type()));
      result[paramIx] = new FreeTerm(atarashiVar);
      types[paramIx++] = param.type();
    }
    var generated = k.apply(result, types);
    while (extraParams.isNotEmpty()) {
      var pair = extraParams.pop();
      generated = new Jdg.Default(
        new LamTerm(generated.wellTyped().bind(pair.component1())),
        new PiTerm(pair.component2(), generated.type().bind(pair.component1()))
      );
    }
    return generated;
  }

  private Jdg generateApplication(@NotNull ImmutableSeq<Expr.NamedArg> args, Jdg start) throws NotPi {
    return args.foldLeftChecked(start, (acc, arg) -> {
      if (arg.name() != null || !arg.explicit()) fail(new LicitError.BadNamedArg(arg));
      switch (whnf(acc.type())) {
        case PiTerm(var param, var body) -> {
          var wellTy = inherit(arg.arg(), param).wellTyped();
          return new Jdg.Default(AppTerm.make(acc.wellTyped(), wellTy), body.apply(wellTy));
        }
        case EqTerm eq -> {
          var wellTy = inherit(arg.arg(), DimTyTerm.INSTANCE).wellTyped();
          return new Jdg.Default(eq.makePApp(acc.wellTyped(), wellTy), eq.appA(wellTy));
        }
        case Term otherwise -> throw new NotPi(otherwise);
      }
    });
  }

  /**
   * tyck a let expr with the given checker
   *
   * @param checker check the type of the body of {@param let}
   */
  private @NotNull Jdg checkLet(@NotNull Expr.Let let, @NotNull Function<WithPos<Expr>, Jdg> checker) {
    // pushing telescopes into lambda params, for example:
    // `let f (x : A) : B x` is desugared to `let f : Pi (x : A) -> B x`
    var letBind = let.bind();
    var typeExpr = Expr.buildPi(letBind.sourcePos(),
      letBind.telescope().view(), letBind.result());
    // as well as the body of the binding, for example:
    // `let f x := g` is desugared to `let f := \x => g`
    var definedAsExpr = Expr.buildLam(letBind.sourcePos(),
      letBind.telescope().view(), letBind.definedAs());

    // Now everything is in form `let f : G := g in h`

    var type = freezeHoles(ty(typeExpr));
    var definedAsResult = inherit(definedAsExpr, type);

    return subscoped(() -> {
      localLet.put(let.bind().bindName(), definedAsResult);
      return checker.apply(let.body());
    });
  }

  /// region Overrides and public APIs
  @Override public @NotNull TermComparator unifier(@NotNull SourcePos pos, @NotNull Ordering order) {
    return new Unifier(state(), localCtx(), reporter(), pos, order, true);
  }
  @Override @Contract(mutates = "this")
  public <R> R subscoped(@NotNull Supplier<R> action) {
    var parentCtx = setLocalCtx(localCtx().derive());
    var parentDef = setLocalLet(localLet.derive());
    var result = action.get();
    setLocalCtx(parentCtx);
    setLocalLet(parentDef);
    return result;
  }

  public @NotNull LocalLet localLet() { return localLet; }
  public @NotNull LocalLet setLocalLet(@NotNull LocalLet let) {
    var old = localLet;
    this.localLet = let;
    return old;
  }
  /// endregion Overrides and public APIs

  protected static final class NotPi extends Exception {
    public final @NotNull Term actual;
    public NotPi(@NotNull Term actual) { this.actual = actual; }
  }
}<|MERGE_RESOLUTION|>--- conflicted
+++ resolved
@@ -163,7 +163,9 @@
           new CubicalError.BoundaryDisagree(expr, msg, new UnifyInfo(state)));
         return new Jdg.Default(new LamTerm(closure), eq);
       }
-    } else if (type instanceof ClassCall clazz) {
+    }
+    // Try coercive subtyping between classes
+    if (type instanceof ClassCall clazz) {
       // Try coercive subtyping for `SomeClass (foo := 114514)` into `SomeClass`
       resultType = whnf(resultType);
       if (resultType instanceof ClassCall resultClazz) {
@@ -178,16 +180,11 @@
         }
       }
     }
-
     if (unifyTyReported(type, resultType, expr)) return result;
-<<<<<<< HEAD
-
-=======
     return makeErrorResult(type, result);
   }
 
   private static @NotNull Jdg makeErrorResult(@NotNull Term type, @NotNull Jdg result) {
->>>>>>> f3a198a4
     return new Jdg.Default(new ErrorTerm(result.wellTyped()), type);
   }
 
