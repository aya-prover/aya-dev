// Copyright (c) 2020-2023 Tesla (Yinsen) Zhang.
// Use of this source code is governed by the MIT license that can be found in the LICENSE.md file.
package org.aya.tyck.error;

import kala.collection.mutable.MutableList;
import kala.control.Either;
import org.aya.concrete.Expr;
import org.aya.concrete.stmt.QualifiedID;
import org.aya.core.def.MemberDef;
import org.aya.core.term.Term;
import org.aya.generic.AyaDocile;
import org.aya.generic.ExprProblem;
import org.aya.pretty.doc.Doc;
import org.aya.ref.DefVar;
import org.aya.tyck.tycker.TyckState;
import org.aya.util.error.SourcePos;
import org.aya.util.prettier.PrettierOptions;
import org.jetbrains.annotations.NotNull;

public record BadTypeError(
  @Override @NotNull Expr expr,
  @NotNull Term actualType, @NotNull Doc action,
  @NotNull Doc thing, @NotNull AyaDocile desired,
  @NotNull TyckState state
) implements ExprProblem, TyckError {
  @Override public @NotNull Doc describe(@NotNull PrettierOptions options) {
    var list = MutableList.of(
      Doc.sep(Doc.english("Unable to"), action, Doc.english("the expression")),
      Doc.par(1, expr.toDoc(options)),
      Doc.sep(Doc.english("because the type"), thing, Doc.english("is not a"), Doc.cat(desired.toDoc(options), Doc.plain(",")), Doc.english("but instead:")));
    UnifyInfo.exprInfo(actualType, options, state, list);
    return Doc.vcat(list);
  }

  @Override public @NotNull Doc hint(@NotNull PrettierOptions options) {
    if (expr instanceof Expr.App app && app.function() instanceof Expr.Ref ref
      && ref.resolvedVar() instanceof DefVar<?, ?> defVar && defVar.core instanceof MemberDef) {
      var fix = new Expr.Proj(SourcePos.NONE, app.argument().term(),
        Either.right(new QualifiedID(SourcePos.NONE, defVar.name())));
      return Doc.sep(Doc.english("Did you mean"),
        Doc.code(fix.toDoc(options)),
        Doc.english("?"));
    }
    return Doc.empty();
  }

  public static @NotNull BadTypeError pi(@NotNull TyckState state, @NotNull Expr expr, @NotNull Term actualType) {
    return new BadTypeError(expr, actualType, Doc.plain("apply"),
      Doc.english("of what you applied"), options -> Doc.english("Pi type"), state);
  }

  public static @NotNull BadTypeError sigmaAcc(@NotNull TyckState state, @NotNull Expr expr, int ix, @NotNull Term actualType) {
    return new BadTypeError(expr, actualType,
      Doc.sep(Doc.english("project the"), Doc.ordinal(ix), Doc.english("element of")),
      Doc.english("of what you projected on"),
      options -> Doc.english("Sigma type"),
      state);
  }

  public static @NotNull BadTypeError sigmaCon(@NotNull TyckState state, @NotNull Expr expr, @NotNull Term actualType) {
    return new BadTypeError(expr, actualType,
      Doc.sep(Doc.plain("construct")),
      Doc.english("you checked it against"),
      options -> Doc.english("Sigma type"),
      state);
  }

  public static @NotNull BadTypeError structAcc(@NotNull TyckState state, @NotNull Expr expr, @NotNull String fieldName, @NotNull Term actualType) {
    return new BadTypeError(expr, actualType,
      Doc.sep(Doc.english("access field"), Doc.code(fieldName), Doc.plain("of")),
      Doc.english("of what you accessed"),
      options -> Doc.english("struct type"),
      state);
  }

<<<<<<< HEAD
=======
  public static @NotNull BadTypeError projPropStruct(@NotNull TyckState state, @NotNull Expr expr, @NotNull String fieldName, @NotNull Term actualType) {
    return new BadTypeError(expr, actualType,
      Doc.sep(Doc.english("access field"), Doc.code(fieldName), Doc.plain("of")),
      Doc.english("of what you accessed"),
      options -> Doc.english("non-Prop struct type"),
      state);
  }

>>>>>>> 3c513729
  public static @NotNull BadTypeError structCon(@NotNull TyckState state, @NotNull Expr expr, @NotNull Term actualType) {
    return new BadTypeError(expr, actualType,
      Doc.sep(Doc.plain("construct")),
      Doc.english("you gave"),
      options -> Doc.english("struct type"),
      state);
  }

  public static @NotNull BadTypeError univ(@NotNull TyckState state, @NotNull Expr expr, @NotNull Term actual) {
    return new BadTypeError(expr, actual,
      Doc.english("make sense of"),
      Doc.english("provided"),
      options -> Doc.english("universe"),
      state);
  }

  public static @NotNull BadTypeError partTy(@NotNull TyckState state, @NotNull Expr expr, @NotNull Term actualType) {
    return new BadTypeError(expr, actualType,
      Doc.plain("fill the shape composed by"),
      Doc.english("of the partial element"),
      options -> Doc.english("Partial type"),
      state);
  }
}<|MERGE_RESOLUTION|>--- conflicted
+++ resolved
@@ -73,17 +73,6 @@
       state);
   }
 
-<<<<<<< HEAD
-=======
-  public static @NotNull BadTypeError projPropStruct(@NotNull TyckState state, @NotNull Expr expr, @NotNull String fieldName, @NotNull Term actualType) {
-    return new BadTypeError(expr, actualType,
-      Doc.sep(Doc.english("access field"), Doc.code(fieldName), Doc.plain("of")),
-      Doc.english("of what you accessed"),
-      options -> Doc.english("non-Prop struct type"),
-      state);
-  }
-
->>>>>>> 3c513729
   public static @NotNull BadTypeError structCon(@NotNull TyckState state, @NotNull Expr expr, @NotNull Term actualType) {
     return new BadTypeError(expr, actualType,
       Doc.sep(Doc.plain("construct")),
