--- conflicted
+++ resolved
@@ -15,13 +15,8 @@
  */
 public record LevelError(
   @Override @NotNull SourcePos sourcePos,
-<<<<<<< HEAD
   FormTerm.Sort lower, FormTerm.Sort upper, boolean wantEqual
-) implements Problem {
-=======
-  int lower, int upper, boolean wantEqual
 ) implements TyckError {
->>>>>>> 4747f257
   @Override public @NotNull Doc describe(@NotNull DistillerOptions options) {
     return Doc.sepNonEmpty(Doc.english("The level here is expected to be"),
       Doc.emptyIf(wantEqual, () -> Doc.symbol("<=")),
