// Copyright (c) 2020-2022 Tesla (Yinsen) Zhang.
// Use of this source code is governed by the MIT license that can be found in the LICENSE.md file.
package org.aya.tyck;

import kala.collection.immutable.ImmutableMap;
import kala.collection.immutable.ImmutableSeq;
import kala.control.Either;
import kala.control.Option;
import org.aya.concrete.Expr;
import org.aya.concrete.Pattern;
import org.aya.concrete.stmt.ClassDecl;
import org.aya.concrete.stmt.Decl;
import org.aya.concrete.stmt.TeleDecl;
import org.aya.core.def.*;
import org.aya.core.pat.Pat;
import org.aya.core.repr.AyaShape;
import org.aya.core.term.*;
import org.aya.generic.Modifier;
import org.aya.generic.SortKind;
import org.aya.guest0x0.cubical.Partial;
import org.aya.tyck.error.NobodyError;
import org.aya.tyck.error.PrimError;
import org.aya.tyck.pat.Conquer;
import org.aya.tyck.pat.PatClassifier;
import org.aya.tyck.pat.PatTycker;
import org.aya.tyck.trace.Trace;
import org.aya.util.Ordering;
import org.aya.util.TreeBuilder;
import org.aya.util.error.SourcePos;
import org.aya.util.reporter.Reporter;
import org.jetbrains.annotations.NotNull;
import org.jetbrains.annotations.Nullable;

import java.util.function.BiFunction;
import java.util.function.Consumer;

/**
 * @author ice1000, kiva
 * @apiNote this class does not create {@link ExprTycker} instances itself,
 * but use the one passed to it. {@link StmtTycker#newTycker(PrimDef.Factory, AyaShape.Factory)} creates instances
 * of expr tyckers.
 */
public record StmtTycker(@NotNull Reporter reporter, Trace.@Nullable Builder traceBuilder) {
  public @NotNull ExprTycker newTycker(@NotNull PrimDef.Factory primFactory, @NotNull AyaShape.Factory literalShapes) {
    return new ExprTycker(primFactory, literalShapes, reporter, traceBuilder);
  }

  private void tracing(@NotNull Consumer<Trace.@NotNull Builder> consumer) {
    if (traceBuilder != null) consumer.accept(traceBuilder);
  }

  private <S extends Decl, D extends GenericDef> D
  traced(@NotNull S yeah, ExprTycker p, @NotNull BiFunction<S, ExprTycker, D> f) {
    tracing(builder -> builder.shift(new Trace.DeclT(yeah.ref(), yeah.sourcePos())));
    var parent = p.localCtx;
    p.localCtx = parent.deriveMap();
    var r = f.apply(yeah, p);
    tracing(Trace.Builder::reduce);
    p.localCtx = parent;
    return r;
  }

  public @NotNull GenericDef tyck(@NotNull Decl decl, @NotNull ExprTycker tycker) {
    return traced(decl, tycker, this::doTyck);
  }

  private @NotNull GenericDef doTyck(@NotNull Decl predecl, @NotNull ExprTycker tycker) {
    if (predecl instanceof Decl.Telescopic decl && decl.signature() == null) tyckHeader(predecl, tycker);
    var signature = predecl instanceof Decl.Telescopic decl ? decl.signature() : null;
    return switch (predecl) {
      case ClassDecl classDecl -> throw new UnsupportedOperationException("ClassDecl is not supported yet");
      case TeleDecl.FnDecl decl -> {
        assert signature != null;
        var factory = FnDef.factory((resultTy, body) ->
          new FnDef(decl.ref, signature.param(), resultTy, decl.modifiers, body));
        yield decl.body.fold(
          body -> {
            var nobody = tycker.check(body, signature.result()).wellTyped();
            tycker.solveMetas();
            // It may contain unsolved metas. See `checkTele`.
            var resultTy = tycker.zonk(signature.result());
            return factory.apply(resultTy, Either.left(tycker.zonk(nobody)));
          },
          clauses -> {
            var patTycker = new PatTycker(newTycker(tycker.state.primFactory(), tycker.shapeFactory));
            FnDef def;
            var pos = decl.sourcePos;
            if (decl.modifiers.contains(Modifier.Overlap)) {
              // Order-independent.
              var result = patTycker.elabClausesDirectly(clauses, signature);
              def = factory.apply(result.result(), Either.right(result.matchings()));
              if (patTycker.noError())
                ensureConfluent(tycker, signature, result, pos, true);
            } else {
              // First-match semantics.
              var result = patTycker.elabClausesClassified(clauses, signature, pos);
              def = factory.apply(result.result(), Either.right(result.matchings()));
              if (patTycker.noError()) Conquer.against(result.matchings(), true, tycker, pos, signature);
            }
            return def;
          }
        );
      }
      case TeleDecl.DataDecl decl -> {
        assert signature != null;
        var body = decl.body.map(clause -> (CtorDef) tyck(clause, tycker));
        yield new DataDef(decl.ref, signature.param(), decl.ulift, body);
      }
      case TeleDecl.PrimDecl decl -> decl.ref.core;
      case TeleDecl.StructDecl decl -> {
        assert signature != null;
        var body = decl.fields.map(field -> (FieldDef) tyck(field, tycker));
        yield new StructDef(decl.ref, signature.param(), decl.ulift, body);
      }
      case TeleDecl.DataCtor ctor -> {
        // TODO[ice]: remove this hack
        if (ctor.ref.core != null) yield ctor.ref.core;
        assert signature == ctor.signature && signature != null; // already handled in the entrance of this method
        var dataRef = ctor.dataRef;
        var dataConcrete = dataRef.concrete;
        var dataSig = dataConcrete.signature;
        assert dataSig != null;
        var dataCall = ((DataCall) signature.result());
        var tele = signature.param();
        var pat = ctor.yetTyckedPat;
        assert pat != null; // header should be checked first
        if (pat.isNotEmpty()) dataCall = (DataCall) dataCall.subst(ImmutableMap.from(
          dataSig.param().view().map(Term.Param::ref).zip(pat.view().map(Pat::toTerm))));
        var elabClauses = tycker.elaboratePartial(ctor.clauses, dataCall);
        if (!(elabClauses instanceof Partial.Split<Term> split)) {
          throw new AssertionError("This does not seem right, " + elabClauses);
        }
        var elaborated = new CtorDef(dataRef, ctor.ref, pat, ctor.patternTele, tele, split, dataCall, ctor.coerce);
        dataConcrete.checkedBody.append(elaborated);
        yield elaborated;
      }
      case TeleDecl.StructField field -> {
        // TODO[ice]: remove this hack
        if (field.ref.core != null) yield field.ref.core;
        assert signature == field.signature && signature != null; // already handled in the entrance of this method
        var structRef = field.structRef;
        var structSig = structRef.concrete.signature;
        assert structSig != null;
        var result = signature.result();
        var body = field.body.map(e -> tycker.inherit(e, result).wellTyped());
        yield new FieldDef(structRef, field.ref, structSig.param(), signature.param(), result, body, field.coerce);
      }
    };
  }

  // Apply a simple checking strategy for maximal metavar inference.
  public @NotNull FnDef simpleFn(@NotNull ExprTycker tycker, TeleDecl.FnDecl fn) {
    return traced(fn, tycker, this::doSimpleFn);
  }

  private @NotNull FnDef doSimpleFn(TeleDecl.FnDecl fn, @NotNull ExprTycker tycker) {
    var okTele = checkTele(tycker, fn.telescope, null);
    var preresult = tycker.synthesize(fn.result).wellTyped();
    var bodyExpr = fn.body.getLeftValue();
    var prebody = tycker.check(bodyExpr, preresult).wellTyped();
    tycker.solveMetas();
    var result = tycker.zonk(preresult);
    var tele = zonkTele(tycker, okTele);
    fn.signature = new Def.Signature(tele, result);
    var body = tycker.zonk(prebody);
    return new FnDef(fn.ref, tele, result, fn.modifiers, Either.left(body));
  }

  public void tyckHeader(@NotNull Decl decl, @NotNull ExprTycker tycker) {
    tracing(builder -> builder.shift(new Trace.LabelT(decl.sourcePos(), "telescope of " + decl.ref().name())));
    switch (decl) {
      case ClassDecl classDecl -> throw new UnsupportedOperationException("ClassDecl is not supported yet");
      case TeleDecl.FnDecl fn -> {
        var resultTele = tele(tycker, fn.telescope, null);
        // It might contain unsolved holes, but that's acceptable.
        var resultRes = tycker.synthesize(fn.result).wellTyped().freezeHoles(tycker.state);
        // We cannot solve metas in result type from clauses,
        //  because when we're in the clauses, the result type is substituted,
        //  and it doesn't make sense to solve a "substituted meta"
        // In the future, we may generate a "constant" meta and try to solve it
        //  if the result type is a pure meta.
        if (fn.body.isRight()) resultRes = tycker.zonk(resultRes);
        fn.signature = new Def.Signature(resultTele, resultRes);
        if (resultTele.isEmpty() && fn.body.isRight() && fn.body.getRightValue().isEmpty())
          reporter.report(new NobodyError(decl.sourcePos(), fn.ref));
      }
      case TeleDecl.DataDecl data -> {
        var tele = tele(tycker, data.telescope, null);
        var resultTy = resultTy(tycker, data);
        data.ulift = resultTy;
        data.signature = new Def.Signature(tele, resultTy);
      }
      case TeleDecl.StructDecl struct -> {
        var tele = tele(tycker, struct.telescope, null);
        var result = resultTy(tycker, struct);
        struct.signature = new Def.Signature(tele, result);
        struct.ulift = result;
      }
      case TeleDecl.PrimDecl prim -> {
        assert tycker.localCtx.isEmpty();
        var core = prim.ref.core;
        var tele = tele(tycker, prim.telescope, null);
        if (tele.isNotEmpty()) {
          // ErrorExpr on prim.result means the result type is unspecified.
          if (prim.result instanceof Expr.Error) {
            reporter.report(new PrimError.NoResultType(prim));
            return;
          }
          var result = tycker.synthesize(prim.result).wellTyped();
          // We assume that there aren't many level parameters in prims (at most 1).
          tycker.unifyTyReported(
            PiTerm.make(tele, result),
            PiTerm.make(core.telescope, core.result),
            prim.result);
          prim.signature = new Def.Signature(tele, result);
        } else if (!(prim.result instanceof Expr.Error)) {
          var result = tycker.synthesize(prim.result).wellTyped();
          tycker.unifyTyReported(result, core.result, prim.result);
        } else prim.signature = new Def.Signature(core.telescope, core.result);
        tycker.solveMetas();
      }
      case TeleDecl.DataCtor ctor -> {
        if (ctor.signature != null) return;
        var dataRef = ctor.dataRef;
        var dataConcrete = dataRef.concrete;
        var dataSig = dataConcrete.signature;
        assert dataSig != null;
        var dataArgs = dataSig.param().map(Term.Param::toArg);
        var dataCall = new DataCall(dataRef, 0, dataArgs);
        var sig = new Def.Signature(dataSig.param(), dataCall);
        var patTycker = new PatTycker(tycker);
        // There might be patterns in the constructor
        PatTycker.LhsResult lhs = null;
        if (ctor.patterns.isNotEmpty()) {
          lhs = patTycker.checkLhs(new Pattern.Clause(ctor.sourcePos, ctor.patterns, Option.none()), sig, false);
          ctor.yetTyckedPat = lhs.preclause().patterns();
          // Revert to the "after patterns" state
          tycker.localCtx = lhs.gamma();
          tycker.lets = lhs.bodySubst();
        } else {
          // No patterns, leave it blank
          ctor.yetTyckedPat = ImmutableSeq.empty();
        }
        var ctorSort = dataConcrete.ulift.kind() == SortKind.Prop ? SortTerm.Type0 : dataConcrete.ulift;
        var tele = tele(tycker, ctor.telescope, ctorSort);
        ctor.signature = new Def.Signature(tele, dataCall);
<<<<<<< HEAD
        ctor.yetTyckedPat = pat;
        ctor.patternTele = pat.isEmpty() ? dataSig.param().map(Term.Param::implicitify) : Pat.extractTele(pat);
=======
        ctor.yetTycker = patTycker;
        ctor.patternTele = ctor.yetTyckedPat.isEmpty()
          ? dataSig.param().map(Term.Param::implicitify)
          : Pat.extractTele(ctor.yetTyckedPat);
>>>>>>> 728a483e
      }
      case TeleDecl.StructField field -> {
        if (field.signature != null) return;
        var structRef = field.structRef;
        var structSig = structRef.concrete.signature;
        assert structSig != null;
        var structLvl = structRef.concrete.ulift;
        var fieldSort = structLvl.kind() == SortKind.Prop ? SortTerm.Type0 : structLvl;
        var tele = tele(tycker, field.telescope, structLvl);
        var result = tycker.zonk(tycker.inherit(field.result, fieldSort)).wellTyped();
        field.signature = new Def.Signature(tele, result);
      }
    }
    tracing(TreeBuilder::reduce);
  }

  private SortTerm resultTy(@NotNull ExprTycker tycker, TeleDecl data) {
    SortTerm ret = SortTerm.Type0;
    if (!(data.result instanceof Expr.Hole)) {
      var result = tycker.ty(data.result);
      ret = (SortTerm) tycker.zonk(result.wellTyped());
    }
    return ret;
  }

  private void ensureConfluent(
    ExprTycker tycker, Def.Signature signature,
    PatTycker.PatResult elabClauses, SourcePos pos,
    boolean coverage
  ) {
    if (!coverage && elabClauses.matchings().isEmpty()) return;
    tracing(builder -> builder.shift(new Trace.LabelT(pos, "confluence check")));
    PatClassifier.confluence(elabClauses, tycker, pos,
      PatClassifier.classify(elabClauses.clauses(), signature.param(), tycker, pos, coverage));
    Conquer.against(elabClauses.matchings(), true, tycker, pos, signature);
    tycker.solveMetas();
    tracing(TreeBuilder::reduce);
  }

  /**
   * @param sort If < 0, apply "synthesize" to the types.
   */
  private @NotNull ImmutableSeq<Term.Param>
  tele(@NotNull ExprTycker tycker, @NotNull ImmutableSeq<Expr.Param> tele, @Nullable SortTerm sort) {
    var okTele = checkTele(tycker, tele, sort);
    tycker.solveMetas();
    return zonkTele(tycker, okTele);
  }

  private record TeleResult(@NotNull Term.Param param, @NotNull SourcePos pos) {}

  // similiar to `ExprTycker.sortPi`. `tele` is the domain.
  private @NotNull ExprTycker.Result checkTele(@NotNull ExprTycker exprTycker, @NotNull Expr tele, @NotNull SortTerm sort) {
    var result = exprTycker.sort(tele);
    var unifier = exprTycker.unifier(tele.sourcePos(), Ordering.Lt);
    var ty = result.type();
    switch (ty.kind()) {
      case Type, Set -> unifier.compareSort(ty, sort);
      case Prop -> {
        if (sort.kind() != SortKind.Type) unifier.compareSort(ty, sort);
      }
      case ISet -> {
        if (!sort.kind().hasLevel()) unifier.compareSort(ty, sort);
      }
    }
    return result;
  }

  /**
   * @param sort If == null, apply "synthesize" to the types.
   */
  private @NotNull ImmutableSeq<TeleResult>
  checkTele(@NotNull ExprTycker exprTycker, @NotNull ImmutableSeq<Expr.Param> tele, @Nullable SortTerm sort) {
    return tele.map(param -> {
      var paramTyped = (sort != null
        ? checkTele(exprTycker, param.type(), sort)
        : exprTycker.synthesize(param.type())
      ).wellTyped();
      var newParam = new Term.Param(param, paramTyped);
      exprTycker.localCtx.put(newParam);
      return new TeleResult(newParam, param.sourcePos());
    });
  }

  private @NotNull ImmutableSeq<Term.Param> zonkTele(@NotNull ExprTycker exprTycker, ImmutableSeq<TeleResult> okTele) {
    return okTele.map(tt -> {
      var rawParam = tt.param;
      var param = new Term.Param(rawParam, exprTycker.zonk(rawParam.type()));
      exprTycker.localCtx.put(param);
      return param;
    });
  }
}<|MERGE_RESOLUTION|>--- conflicted
+++ resolved
@@ -244,15 +244,9 @@
         var ctorSort = dataConcrete.ulift.kind() == SortKind.Prop ? SortTerm.Type0 : dataConcrete.ulift;
         var tele = tele(tycker, ctor.telescope, ctorSort);
         ctor.signature = new Def.Signature(tele, dataCall);
-<<<<<<< HEAD
-        ctor.yetTyckedPat = pat;
-        ctor.patternTele = pat.isEmpty() ? dataSig.param().map(Term.Param::implicitify) : Pat.extractTele(pat);
-=======
-        ctor.yetTycker = patTycker;
         ctor.patternTele = ctor.yetTyckedPat.isEmpty()
           ? dataSig.param().map(Term.Param::implicitify)
           : Pat.extractTele(ctor.yetTyckedPat);
->>>>>>> 728a483e
       }
       case TeleDecl.StructField field -> {
         if (field.signature != null) return;
