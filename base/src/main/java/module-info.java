module org.mzi {
  requires static org.jetbrains.annotations;
  requires static org.antlr.antlr4.runtime;

  requires transitive org.mzi.api;
<<<<<<< HEAD
  requires transitive asia.kala.base;
  requires transitive asia.kala.collection;
  requires org.mzi.parser;
=======
  requires transitive asia.kala.common;
>>>>>>> f3c7a48e

  exports org.mzi.concrete.parse;
  exports org.mzi.concrete.visitor;
  exports org.mzi.concrete;
  exports org.mzi.core.def;
  exports org.mzi.core.term;
  exports org.mzi.core.visitor;
  exports org.mzi.core;
  exports org.mzi.generic;
  exports org.mzi.ref;
  exports org.mzi.tyck.sort;
  exports org.mzi.tyck.unify;
  exports org.mzi.tyck;
  exports org.mzi.util.cancel;
  exports org.mzi.util;
}<|MERGE_RESOLUTION|>--- conflicted
+++ resolved
@@ -3,13 +3,7 @@
   requires static org.antlr.antlr4.runtime;
 
   requires transitive org.mzi.api;
-<<<<<<< HEAD
-  requires transitive asia.kala.base;
-  requires transitive asia.kala.collection;
-  requires org.mzi.parser;
-=======
   requires transitive asia.kala.common;
->>>>>>> f3c7a48e
 
   exports org.mzi.concrete.parse;
   exports org.mzi.concrete.visitor;
