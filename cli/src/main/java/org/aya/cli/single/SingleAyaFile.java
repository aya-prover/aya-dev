--- conflicted
+++ resolved
@@ -42,25 +42,7 @@
 public sealed interface SingleAyaFile extends GenericAyaFile {
   private static @Nullable CompilerFlags.DistillInfo parseDistillInfo(@NotNull CompilerFlags flags) {
     if (flags.distillInfo() != null) return flags.distillInfo();
-<<<<<<< HEAD
-    if (flags.outputFile() != null) return new CompilerFlags.DistillInfo(
-      false,
-      MainArgs.DistillStage.literate,
-      detectFormat(flags.outputFile()),
-      AyaDistillerOptions.pretty(),
-      new RenderOptions(),
-      null);
-    return null;
-  }
-  private static @NotNull DistillFormat detectFormat(@NotNull Path outputFile) {
-    var name = outputFile.getFileName().toString();
-    if (name.endsWith(".md")) return DistillFormat.markdown;
-    if (name.endsWith(".tex")) return DistillFormat.latex;
-    if (name.endsWith(".html")) return DistillFormat.html;
-    return DistillFormat.plain;
-=======
     return Main.distillInfoFromOutput(flags.outputFile(), new RenderOptions(), false);
->>>>>>> 895b9aa2
   }
 
   @SuppressWarnings("unchecked") default void distill(
