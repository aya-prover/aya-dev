// Copyright (c) 2020-2022 Tesla (Yinsen) Zhang.
// Use of this source code is governed by the MIT license that can be found in the LICENSE.md file.
package org.aya.cli.parse;

import kala.collection.Seq;
import kala.collection.SeqLike;
import kala.collection.SeqView;
import kala.collection.immutable.ImmutableSeq;
import kala.collection.mutable.MutableSinglyLinkedList;
import kala.control.Either;
import kala.control.Option;
import kala.function.BooleanFunction;
import kala.tuple.Tuple;
import kala.tuple.Tuple2;
import kala.value.MutableValue;
import org.antlr.v4.runtime.ParserRuleContext;
import org.antlr.v4.runtime.tree.ParseTree;
import org.antlr.v4.runtime.tree.TerminalNode;
import org.aya.concrete.Expr;
import org.aya.concrete.Pattern;
import org.aya.concrete.error.BadCounterexampleWarn;
import org.aya.concrete.error.BadModifierWarn;
import org.aya.concrete.error.ParseError;
import org.aya.concrete.remark.Remark;
import org.aya.concrete.stmt.*;
import org.aya.generic.Constants;
import org.aya.generic.Modifier;
import org.aya.generic.util.InternalException;
import org.aya.parser.AyaParser;
import org.aya.pretty.doc.Doc;
import org.aya.ref.LocalVar;
import org.aya.repl.antlr.AntlrUtil;
<<<<<<< HEAD
import org.aya.tyck.error.PrimError;
=======
>>>>>>> 1d646542
import org.aya.util.StringEscapeUtil;
import org.aya.util.binop.Assoc;
import org.aya.util.binop.OpDecl;
import org.aya.util.error.SourceFile;
import org.aya.util.error.SourcePos;
import org.aya.util.error.WithPos;
import org.aya.util.reporter.Reporter;
import org.jetbrains.annotations.NotNull;
import org.jetbrains.annotations.Nullable;

import java.util.EnumSet;
import java.util.List;
import java.util.function.BiFunction;
import java.util.stream.Collectors;
import java.util.stream.Stream;

/**
 * @author ice1000, kiva
 */
public record AyaProducer(
  @NotNull Either<SourceFile, SourcePos> source,
  @NotNull Reporter reporter
) {
  public Either<ImmutableSeq<Stmt>, Expr> visitRepl(AyaParser.ReplContext ctx) {
    var expr = ctx.expr();
    if (expr != null) return Either.right(visitExpr(expr));
    return Either.left(Seq.wrapJava(ctx.stmt()).flatMap(this::visitStmt));
  }

  public ImmutableSeq<Stmt> visitProgram(AyaParser.ProgramContext ctx) {
    return Seq.wrapJava(ctx.stmt()).flatMap(this::visitStmt);
  }

  public TeleDecl.PrimDecl visitPrimDecl(AyaParser.PrimDeclContext ctx) {
    var id = ctx.weakId();
    var name = id.getText();
    var sourcePos = sourcePosOf(id);
    var type = ctx.type();
    return new TeleDecl.PrimDecl(
      sourcePos,
      sourcePosOf(ctx),
      name,
      visitTelescope(ctx.tele()),
      type == null ? new Expr.ErrorExpr(sourcePos, Doc.plain("missing result")) : visitType(type)
    );
  }

  public @NotNull SeqLike<Stmt> visitStmt(AyaParser.StmtContext ctx) {
    var importCmd = ctx.importCmd();
    if (importCmd != null) return ImmutableSeq.of(visitImportCmd(importCmd));
    var mod = ctx.module();
    if (mod != null) return ImmutableSeq.of(visitModule(mod));
    var openCmd = ctx.openCmd();
    if (openCmd != null) return visitOpenCmd(openCmd);
    var decl = ctx.decl();
    if (decl != null) {
      var result = visitDecl(decl);
      var stmts = result._2.view().prepended(result._1);
      if (result._1 instanceof Decl.TopLevel top && top.personality() == Decl.Personality.COUNTEREXAMPLE) {
        var stmtOption = result._2.firstOption(stmt -> !(stmt instanceof Decl));
        if (stmtOption.isDefined()) reporter.report(new BadCounterexampleWarn(stmtOption.get()));
        return stmts.<Stmt>filterIsInstance(Decl.class).toImmutableSeq();
      }
      return stmts;
    }
    var generalize = ctx.generalize();
    if (generalize != null) return ImmutableSeq.of(visitGeneralize(generalize));
    var remark = ctx.remark();
    if (remark != null) return ImmutableSeq.of(visitRemark(remark));
    return unreachable(ctx);
  }

  @NotNull private Remark visitRemark(AyaParser.RemarkContext remark) {
    var sb = new StringBuilder();
    for (var docComment : remark.DOC_COMMENT()) {
      sb.append(docComment.getText().substring(3)).append("\n");
    }
    return Remark.make(sb.toString(), sourcePosOf(remark), new AyaParserImpl(reporter));
  }

  public Generalize visitGeneralize(AyaParser.GeneralizeContext ctx) {
    return new Generalize(sourcePosOf(ctx), visitIds(ctx.ids())
      .map(id -> new GeneralizedVar(id.data(), id.sourcePos()))
      .collect(ImmutableSeq.factory()), visitType(ctx.type()));
  }

  public @NotNull BindBlock visitBind(AyaParser.BindBlockContext ctx) {
    return new BindBlock(sourcePosOf(ctx), MutableValue.create(),
      visitLoosers(ctx.loosers()), visitTighters(ctx.tighters()),
      MutableValue.create(), MutableValue.create());
  }

  public @NotNull ImmutableSeq<QualifiedID> visitLoosers(List<AyaParser.LoosersContext> ctx) {
    return ctx.stream().flatMap(c -> visitQIdsComma(c.qIdsComma())).collect(ImmutableSeq.factory());
  }

  public @NotNull ImmutableSeq<QualifiedID> visitTighters(List<AyaParser.TightersContext> ctx) {
    return ctx.stream().flatMap(c -> visitQIdsComma(c.qIdsComma())).collect(ImmutableSeq.factory());
  }

  public @NotNull Stream<QualifiedID> visitQIdsComma(AyaParser.QIdsCommaContext ctx) {
    return ctx.qualifiedId().stream().map(this::visitQualifiedId);
  }

  private <T> T unreachable(ParserRuleContext ctx) {
    throw new InternalException(ctx.getClass() + ": " + ctx.getText());
  }

  public @NotNull Tuple2<? extends Decl, ImmutableSeq<Stmt>> visitDecl(AyaParser.DeclContext ctx) {
    var accessibility = ctx.PRIVATE() == null ? Stmt.Accessibility.Public : Stmt.Accessibility.Private;
    var fnDecl = ctx.fnDecl();
    if (fnDecl != null) return Tuple.of(visitFnDecl(fnDecl, accessibility), ImmutableSeq.empty());
    var dataDecl = ctx.dataDecl();
    if (dataDecl != null) return visitDataDecl(dataDecl, accessibility);
    var structDecl = ctx.structDecl();
    if (structDecl != null) return visitStructDecl(structDecl, accessibility);
    var primDecl = ctx.primDecl();
    if (primDecl != null) return Tuple.of(visitPrimDecl(primDecl), ImmutableSeq.empty());
    return unreachable(ctx);
  }

  public Tuple2<@NotNull WithPos<String>, OpDecl.@Nullable OpInfo> visitDeclNameOrInfix(@NotNull AyaParser.DeclNameOrInfixContext ctx) {
    var assoc = ctx.assoc();
    var id = ctx.weakId();
    var txt = id.getText();
    var pos = sourcePosOf(id);
    if (assoc == null) return Tuple.of(new WithPos<>(pos, txt), null);
    var infix = new OpDecl.OpInfo(txt, visitAssoc(assoc));
    return Tuple.of(new WithPos<>(pos, infix.name()), infix);
  }

  private @NotNull Assoc visitAssoc(@NotNull AyaParser.AssocContext assoc) {
    if (assoc.INFIX() != null) return Assoc.Infix;
    if (assoc.INFIXL() != null) return Assoc.InfixL;
    if (assoc.INFIXR() != null) return Assoc.InfixR;
    if (assoc.FIXL() != null) return Assoc.FixL;
    if (assoc.FIXR() != null) return Assoc.FixR;
    throw new InternalException("Unknown assoc: " + assoc.getText());
  }

  public TeleDecl.@NotNull FnDecl visitFnDecl(AyaParser.FnDeclContext ctx, Stmt.Accessibility accessibility) {
    var personality = visitSampleModifiers(ctx.sampleModifiers());
    var modifiers = Seq.from(ctx.fnModifiers()).view()
      .map(fn -> Tuple.of(fn, visitFnModifiers(fn)))
      .toImmutableSeq();
    var inline = modifiers.find(t -> t._2 == Modifier.Inline);
    var opaque = modifiers.find(t -> t._2 == Modifier.Opaque);
    if (inline.isDefined() && opaque.isDefined()) {
      var gunpowder = inline.get();
      reporter.report(new BadModifierWarn(sourcePosOf(gunpowder._1), gunpowder._2));
    }

    var tele = visitTelescope(ctx.tele());
    var bind = ctx.bindBlock();
    var nameOrInfix = visitDeclNameOrInfix(ctx.declNameOrInfix());

    var dynamite = visitFnBody(ctx.fnBody());
    if (dynamite.isRight() && inline.isDefined()) {
      var gelatin = inline.get();
      reporter.report(new BadModifierWarn(sourcePosOf(gelatin._1), gelatin._2));
    }
    return new TeleDecl.FnDecl(
      nameOrInfix._1.sourcePos(),
      sourcePosOf(ctx),
      personality == Decl.Personality.NORMAL ? accessibility : Stmt.Accessibility.Private,
      modifiers.map(Tuple2::getValue).collect(Collectors.toCollection(
        () -> EnumSet.noneOf(Modifier.class))),
      nameOrInfix._2,
      nameOrInfix._1.data(),
      tele,
      type(ctx.type(), sourcePosOf(ctx)),
      dynamite,
      bind == null ? BindBlock.EMPTY : visitBind(bind),
      personality
    );
  }

  public @NotNull Decl.Personality visitSampleModifiers(AyaParser.SampleModifiersContext ctx) {
    if (ctx == null) return Decl.Personality.NORMAL;
    if (ctx.EXAMPLE() != null) return Decl.Personality.EXAMPLE;
    return Decl.Personality.COUNTEREXAMPLE;
  }

  public @NotNull ImmutableSeq<Expr.@NotNull Param> visitTelescope(List<AyaParser.TeleContext> telescope) {
    return Seq.wrapJava(telescope).flatMap(t -> visitTele(t, false));
  }

  public @NotNull ImmutableSeq<Expr.@NotNull Param> visitLamTelescope(List<AyaParser.TeleContext> telescope) {
    return Seq.wrapJava(telescope).flatMap(t -> visitTele(t, true));
  }

  public @NotNull ImmutableSeq<Expr.@NotNull Param> visitForallTelescope(List<AyaParser.TeleContext> telescope) {
    return Seq.wrapJava(telescope).flatMap(t -> visitTele(t, true));
  }

  public @NotNull Either<Expr, ImmutableSeq<Pattern.Clause>> visitFnBody(AyaParser.FnBodyContext ctx) {
    var expr = ctx.expr();
    if (expr != null) return Either.left(visitExpr(expr));
    return Either.right(Seq.wrapJava(ctx.clause()).map(this::visitClause));
  }

  public QualifiedID visitQualifiedId(AyaParser.QualifiedIdContext ctx) {
    return new QualifiedID(sourcePosOf(ctx),
      ctx.weakId().stream().map(ParseTree::getText)
        .collect(ImmutableSeq.factory()));
  }

  public @NotNull Expr visitLiteral(AyaParser.LiteralContext ctx) {
    var pos = sourcePosOf(ctx);
    if (ctx.CALM_FACE() != null) return new Expr.HoleExpr(pos, false, null);
    var id = ctx.qualifiedId();
    if (id != null) return new Expr.UnresolvedExpr(pos, visitQualifiedId(id));
    if (ctx.TYPE() != null) return new Expr.RawUnivExpr(pos);
    if (ctx.I() != null) return new Expr.IntervalExpr(pos);
    if (ctx.LGOAL() != null) {
      var fillingExpr = ctx.expr();
      var filling = fillingExpr == null ? null : visitExpr(fillingExpr);
      return new Expr.HoleExpr(pos, true, filling);
    }
    var number = ctx.NUMBER();
    if (number != null) try {
      return new Expr.LitIntExpr(pos, Integer.parseInt(number.getText()));
    } catch (NumberFormatException ignored) {
      reporter.report(new ParseError(sourcePosOf(number), "Unsupported integer literal `" + number.getText() + "`"));
      throw new ParsingInterruptedException();
    }
    var string = ctx.STRING();
    if (string != null) {
      var content = string.getText().substring(1, string.getText().length() - 1);
      return new Expr.LitStringExpr(pos, StringEscapeUtil.escapeStringCharacters(content));
    }
    return unreachable(ctx);
  }

  private @NotNull LocalVar visitParamLiteral(AyaParser.LiteralContext ctx) {
    var idCtx = ctx.qualifiedId();
    if (idCtx == null) {
      reporter.report(new ParseError(sourcePosOf(ctx),
        "`" + ctx.getText() + "` is not a parameter name"));
      throw new ParsingInterruptedException();
    }
    var id = visitQualifiedId(idCtx);
    if (id.isQualified()) {
      reporter.report(new ParseError(sourcePosOf(ctx),
        "parameter name `" + ctx.getText() + "` should not be qualified"));
      throw new ParsingInterruptedException();
    }
    return new LocalVar(id.justName(), sourcePosOf(idCtx));
  }

  public @NotNull ImmutableSeq<Expr.@NotNull Param> visitTele(AyaParser.TeleContext ctx, boolean isParamLiteral) {
    var literal = ctx.literal();
    if (literal != null) {
      var pos = sourcePosOf(ctx);
      return ImmutableSeq.of(isParamLiteral
        ? new Expr.Param(pos, visitParamLiteral(literal), type(null, pos), true)
        : new Expr.Param(pos, Constants.randomlyNamed(pos), visitLiteral(literal), true)
      );
    }
    var teleBinder = ctx.teleBinder();
    var teleMaybeTypedExpr = ctx.teleMaybeTypedExpr();
    if (teleBinder != null) {
      var type = teleBinder.expr();
      if (type != null) {
        var pos = sourcePosOf(ctx);
        return ImmutableSeq.of(new Expr.Param(pos, Constants.randomlyNamed(pos), visitExpr(type), true));
      }
      teleMaybeTypedExpr = teleBinder.teleMaybeTypedExpr();
    }
    if (ctx.LPAREN() != null) return visitTeleMaybeTypedExpr(teleMaybeTypedExpr).apply(true);
    if (ctx.LBRACE() != null) return visitTeleMaybeTypedExpr(teleMaybeTypedExpr).apply(false);
    return unreachable(ctx);
  }

  public @NotNull BooleanFunction<ImmutableSeq<Expr.Param>>
  visitTeleMaybeTypedExpr(AyaParser.TeleMaybeTypedExprContext ctx) {
    var ids = ctx.ids();
    var type = type(ctx.type(), sourcePosOf(ids));
    return explicit -> visitIds(ids)
      .map(v -> new Expr.Param(v.sourcePos(), LocalVar.from(v), type, explicit))
      .collect(ImmutableSeq.factory());
  }

  public @NotNull Expr visitExpr(AyaParser.ExprContext ctx) {
    return switch (ctx) {
      case AyaParser.SingleContext sin -> visitAtom(sin.atom());
      case AyaParser.AppContext app -> {
        var head = new Expr.NamedArg(true, visitExpr(app.expr()));
        var tail = app.argument().stream()
          .map(this::visitArgument)
          .collect(MutableSinglyLinkedList.factory());
        tail.push(head);
        yield new Expr.BinOpSeq(sourcePosOf(app), tail.toImmutableSeq());
      }
      case AyaParser.ProjContext proj -> buildProj(sourcePosOf(proj), visitExpr(proj.expr()), proj.projFix());
      case AyaParser.PiContext pi -> buildPi(
        sourcePosOf(pi), false,
        visitTelescope(pi.tele()).view(),
        visitExpr(pi.expr()));
      case AyaParser.SigmaContext sig -> new Expr.SigmaExpr(
        sourcePosOf(sig), false,
        visitTelescope(sig.tele()).appended(new Expr.Param(visitExpr(sig.expr()).sourcePos(), LocalVar.IGNORED, visitExpr(sig.expr()), true)));
      case AyaParser.LamContext lam -> {
        Expr result;
        var bodyExpr = lam.expr();
        if (bodyExpr == null) {
          var impliesToken = lam.IMPLIES();
          var bodyHolePos = impliesToken == null ? sourcePosOf(lam) : sourcePosOf(impliesToken);
          result = new Expr.HoleExpr(bodyHolePos, false, null);
        } else result = visitExpr(bodyExpr);
        yield buildLam(sourcePosOf(lam), visitLamTelescope(lam.tele()).view(), result);
      }
      case AyaParser.ArrContext arr -> {
        var expr0 = arr.expr(0);
        var to = visitExpr(arr.expr(1));
        var pos = sourcePosOf(expr0);
        var param = new Expr.Param(pos, Constants.randomlyNamed(pos), visitExpr(expr0), true);
        yield new Expr.PiExpr(sourcePosOf(arr), false, param, to);
      }
      case AyaParser.NewContext n -> new Expr.NewExpr(
        sourcePosOf(n), visitExpr(n.expr()),
        Option.ofNullable(n.newBody()).map(b -> Seq.wrapJava(b.newArg()).map(this::visitField))
          .getOrDefault(ImmutableSeq.empty()));
      case AyaParser.ForallContext forall -> buildPi(
        sourcePosOf(forall), false,
        visitForallTelescope(forall.tele()).view(),
        visitExpr(forall.expr()));
      case AyaParser.DoContext doCtx -> visitDo(doCtx);
      case AyaParser.IdiomContext idmCtx -> {
        if (idmCtx.idiomBlock() == null)
          yield Constants.alternativeEmpty(sourcePosOf(idmCtx));
        yield visitIdiomBlock(idmCtx.idiomBlock());
      }
      case AyaParser.ArrayContext arrCtx -> {
        if (arrCtx.arrayBlock() == null)
          yield Constants.listNil(sourcePosOf(arrCtx));
        else if (arrCtx.arrayBlock().BAR() == null)
          yield visitArray(arrCtx.arrayBlock());
        else
          yield visitListComprehension(arrCtx.arrayBlock());
      }
      case AyaParser.PartElContext elCtx -> visitPartial(elCtx.partial());
      case AyaParser.PathContext path -> new Expr.Path(
        sourcePosOf(path),
        Seq.wrapJava(path.weakId()).map(w -> new LocalVar(w.getText(), sourcePosOf(w))),
        visitExpr(path.expr()),
        visitPartial(path.partial())
      );
      // TODO: match
      default -> throw new UnsupportedOperationException("TODO: " + ctx.getClass());
    };
  }

<<<<<<< HEAD
  public @NotNull Restr<Expr> visitRestr(AyaParser.RestrContext ctx) {
    if (ctx.TOP() != null) return new Restr.Const<>(true);
    if (ctx.BOTTOM() != null) return new Restr.Const<>(false);
    return new Restr.Vary<>(Seq.wrapJava(ctx.cof()).map(this::visitCof));
  }

  private @NotNull Restr.Cofib<Expr> visitCof(AyaParser.CofContext ctx) {
    return new Restr.Cofib<>(Seq.wrapJava(ctx.cond()).map(this::visitCond));
  }

  private @NotNull Restr.Cond<Expr> visitCond(AyaParser.CondContext ctx) {
    var num = Integer.parseInt(ctx.NUMBER().getText());
    if (num != 0 && num != 1) {
      reporter.report(new PrimError.BadInterval(sourcePosOf(ctx.NUMBER()), num));
      throw new ParsingInterruptedException();
    }
    var weakId = ctx.weakId();
    return new Restr.Cond<>(new Expr.UnresolvedExpr(sourcePosOf(weakId), weakId.getText()), num == 0);
=======
  private @NotNull Expr.PartEl visitPartial(AyaParser.PartialContext ctx) {
    return new Expr.PartEl(sourcePosOf(ctx), Seq.wrapJava(ctx.subSystem()).map(sys -> {
      var exprs = Seq.wrapJava(sys.expr()).map(this::visitExpr);
      return Tuple2.of(exprs.get(0), exprs.get(1));
    }));
>>>>>>> 1d646542
  }


  private @NotNull Expr visitListComprehension(AyaParser.ArrayBlockContext ctx) {
    var firstExpr = new Expr.NamedArg(true, visitExpr(ctx.expr()));
    var pure = new Expr.NamedArg(true, Constants.functorPure(firstExpr.sourcePos()));
    var returnedExpr = new Expr.BinOpSeq(firstExpr.sourcePos(), ImmutableSeq.of(pure, firstExpr));

    return Seq.wrapJava(ctx.listComp().doBindingExpr())
      .foldRight(returnedExpr, (doBindingCtx, accExpr) -> {
        var bindOp = new Expr.NamedArg(true, Constants.monadBind(sourcePosOf(doBindingCtx.LARROW())));
        var pos = sourcePosOf(doBindingCtx);
        var param = new Expr.Param(sourcePosOf(doBindingCtx.weakId()),
          new LocalVar(doBindingCtx.weakId().getText()), true);

        var rhs = new Expr.NamedArg(true, new Expr.LamExpr(pos, param, accExpr));
        var lhs = new Expr.NamedArg(true, visitExpr(doBindingCtx.expr()));
        var seq = ImmutableSeq.of(lhs, bindOp, rhs);
        return new Expr.BinOpSeq(pos, seq);
      });
  }

  private @NotNull Expr visitArray(AyaParser.ArrayBlockContext ctx) {
    var consArg = new Expr.NamedArg(true, Constants.listCons(sourcePosOf(ctx)));
    var nilArg = new Expr.NamedArg(true, Constants.listNil(sourcePosOf(ctx)));
    var args = Seq.wrapJava(ctx.exprList().expr()).view()
      .map(exprCtx -> new Expr.NamedArg(true, visitExpr(exprCtx)))
      .flatMap(expr -> ImmutableSeq.of(expr, consArg))
      .appended(nilArg)
      .toImmutableSeq();
    return new Expr.BinOpSeq(sourcePosOf(ctx), args);
  }

  /**
   * Warning: the parser cannot enforce left associativity at this stage
   */
  private @NotNull Expr visitUnBarredIdiom(@NotNull SourcePos pos, List<AyaParser.ExprContext> ctxs) {
    var apSeq = buildApSeq(pos, ctxs);
    var pure = Constants.functorPure(apSeq.first().sourcePos());
    var pureFirst = new Expr.NamedArg(true, new Expr.AppExpr(pure.sourcePos(), pure, apSeq.first()));
    return new Expr.BinOpSeq(pos, apSeq.drop(1).prepended(pureFirst).toImmutableSeq());
  }

  private @NotNull Expr visitIdiomBlock(AyaParser.IdiomBlockContext ctx) {
    var lastIdiom = visitUnBarredIdiom(sourcePosOf(ctx), ctx.expr());

    var barredExpr = Seq.wrapJava(ctx.barredExpr());
    if (barredExpr.isEmpty())
      return lastIdiom;

    var appSeq = barredExpr.view()
      .flatMap(barredExprCtx -> {
        var unBarred = visitUnBarredIdiom(sourcePosOf(barredExprCtx), barredExprCtx.expr());
        var unBarredArg = new Expr.NamedArg(true, unBarred);
        var orArg = new Expr.NamedArg(true, Constants.alternativeOr(sourcePosOf(barredExprCtx.BAR())));
        return ImmutableSeq.of(unBarredArg, orArg);
      })
      .appended(new Expr.NamedArg(true, lastIdiom))
      .toImmutableSeq();
    return new Expr.BinOpSeq(sourcePosOf(ctx), appSeq);
  }

  private @NotNull SeqView<Expr.NamedArg> buildApSeq(@NotNull SourcePos pos, @NotNull List<AyaParser.ExprContext> exprs) {
    var ap = new Expr.NamedArg(true, Constants.applicativeApp(pos));
    return Seq.wrapJava(exprs).view()
      .map(expr -> new Expr.NamedArg(true, visitExpr(expr)))
      .flatMap(arg -> ImmutableSeq.of(ap, arg))
      .drop(1);
  }

  private @NotNull Expr visitDo(AyaParser.DoContext ctx) {
    var doBlockExprCtxs = Seq.wrapJava(ctx.doBlock().doBlockExpr());
    var lastExprCtx = doBlockExprCtxs.last();
    if (lastExprCtx.doBindingExpr() != null) {
      reporter.report(new ParseError(sourcePosOf(lastExprCtx),
        "last expression in a do block cannot be a bind expression"));
      throw new ParsingInterruptedException();
    }

    var lastExpr = visitExpr(lastExprCtx.expr());
    return doBlockExprCtxs.view().dropLast(1).foldRight(lastExpr, (doCtx, accExpr) -> {
      var doBinding = doCtx.doBindingExpr();

      var lArrow = doBinding != null ? doBinding.LARROW() : null;
      var pos = lArrow != null ? sourcePosOf(lArrow) : sourcePosOf(doCtx);
      var bindOp = new Expr.NamedArg(true, Constants.monadBind(pos));

      var sourcePos = sourcePosOf(doCtx);
      var param = doBinding != null
        ? new Expr.Param(sourcePosOf(doBinding.weakId()), new LocalVar(doBinding.weakId().getText()), true)
        : new Expr.Param(sourcePosOf(doCtx), LocalVar.IGNORED, true);

      var rhs = new Expr.NamedArg(true, new Expr.LamExpr(sourcePos, param, accExpr));
      var lhs = doBinding != null
        ? new Expr.NamedArg(true, visitExpr(doBinding.expr()))
        : new Expr.NamedArg(true, visitExpr(doCtx.expr()));

      var seq = ImmutableSeq.of(lhs, bindOp, rhs);
      return new Expr.BinOpSeq(sourcePos, seq);
    });
  }

  private @NotNull Expr.Field visitField(AyaParser.NewArgContext na) {
    var weakId = na.weakId();
    return new Expr.Field(new WithPos<>(sourcePosOf(weakId), weakId.getText()), visitIds(na.ids())
      .map(t -> new WithPos<>(t.sourcePos(), LocalVar.from(t)))
      .collect(ImmutableSeq.factory()), visitExpr(na.expr()), MutableValue.create());
  }

  public @NotNull Expr visitAtom(AyaParser.AtomContext ctx) {
    var literal = ctx.literal();
    if (literal != null) {
      var expr = visitLiteral(literal);
      var lifts = ctx.ULIFT().size();
      return lifts > 0 ? new Expr.LiftExpr(sourcePosOf(ctx), expr, lifts) : expr;
    }

    var expr = ctx.exprList().expr();
    if (expr.size() == 1) return newBinOPScope(visitExpr(expr.get(0)));
    // if (expr.size() == 1) return visitExpr(expr.get(0));
    return new Expr.TupExpr(
      sourcePosOf(ctx),
      expr.stream()
        .map(this::visitExpr)
        .collect(ImmutableSeq.factory())
    );
  }

  public @NotNull Expr.NamedArg visitArgument(AyaParser.ArgumentContext ctx) {
    var atom = ctx.atom();
    if (atom != null) {
      var fixes = ctx.projFix();
      var expr = visitAtom(atom);
      var projected = Seq.wrapJava(fixes)
        .foldLeft(Tuple.of(sourcePosOf(ctx), expr),
          (acc, proj) -> Tuple.of(acc._2.sourcePos(), buildProj(acc._1, acc._2, proj)))
        ._2;
      return new Expr.NamedArg(true, projected);
    }
    // assert ctx.LBRACE() != null;
    var id = ctx.weakId();
    if (id != null) return new Expr.NamedArg(false, id.getText(), visitExpr(ctx.expr()));
    var items = Seq.wrapJava(ctx.exprList().expr()).map(this::visitExpr);
    if (items.sizeEquals(1)) return new Expr.NamedArg(false, newBinOPScope(items.first()));
    var tupExpr = new Expr.TupExpr(sourcePosOf(ctx), items);
    return new Expr.NamedArg(false, tupExpr);
  }

  /**
   * [kiva]: make `(expr)` into a new BinOP parser scope
   * so the `f (+)` becomes passing `+` as an argument to function `f`.
   * this should be a workaround?
   * see base/src/test/resources/success/binop.aya
   */
  public @NotNull Expr newBinOPScope(@NotNull Expr expr) {
    return new Expr.BinOpSeq(expr.sourcePos(),
      ImmutableSeq.of(new Expr.NamedArg(true, expr)));
  }

  public @NotNull Pattern newBinOPScope(@NotNull Pattern expr, @Nullable LocalVar as) {
    return new Pattern.BinOpSeq(expr.sourcePos(),
      ImmutableSeq.of(expr), as, expr.explicit());
  }

  public static @NotNull Expr buildLam(SourcePos sourcePos, SeqView<Expr.Param> params, Expr body) {
    if (params.isEmpty()) return body;
    var drop = params.drop(1);
    return new Expr.LamExpr(
      sourcePos, params.first(),
      buildLam(AntlrUtil.sourcePosForSubExpr(sourcePos.file(),
        drop.map(Expr.Param::sourcePos), body.sourcePos()), drop, body));
  }

  public static @NotNull Expr buildPi(
    SourcePos sourcePos, boolean co,
    SeqView<Expr.Param> params, Expr body
  ) {
    if (params.isEmpty()) return body;
    var drop = params.drop(1);
    return new Expr.PiExpr(
      sourcePos, co, params.first(),
      buildPi(AntlrUtil.sourcePosForSubExpr(sourcePos.file(),
        drop.map(Expr.Param::sourcePos), body.sourcePos()), co, drop, body));
  }

  private Expr.@NotNull ProjExpr buildProj(
    @NotNull SourcePos sourcePos, @NotNull Expr projectee,
    @NotNull AyaParser.ProjFixContext fix
  ) {
    var number = fix.NUMBER();
    return new Expr.ProjExpr(
      sourcePos,
      projectee,
      number != null
        ? Either.left(Integer.parseInt(number.getText()))
        : Either.right(visitQualifiedId(fix.qualifiedId()))
    );
  }

  public @NotNull Tuple2<TeleDecl.DataDecl, ImmutableSeq<Stmt>>
  visitDataDecl(AyaParser.DataDeclContext ctx, Stmt.Accessibility accessibility) {
    var personality = visitSampleModifiers(ctx.sampleModifiers());
    var bind = ctx.bindBlock();
    var openAccessibility = ctx.PUBLIC() != null ? Stmt.Accessibility.Public : Stmt.Accessibility.Private;
    var body = ctx.dataBody().stream().map(this::visitDataBody).collect(ImmutableSeq.factory());
    var tele = visitTelescope(ctx.tele());
    var nameOrInfix = visitDeclNameOrInfix(ctx.declNameOrInfix());
    var data = new TeleDecl.DataDecl(
      nameOrInfix._1.sourcePos(),
      sourcePosOf(ctx),
      personality == Decl.Personality.NORMAL ? accessibility : Stmt.Accessibility.Private,
      nameOrInfix._2,
      nameOrInfix._1.data(),
      tele,
      type(ctx.type(), sourcePosOf(ctx)),
      body,
      bind == null ? BindBlock.EMPTY : visitBind(bind),
      personality
    );
    return Tuple2.of(data, ctx.OPEN() == null ? ImmutableSeq.empty() : ImmutableSeq.of(
      new Command.Open(
        sourcePosOf(ctx.OPEN()),
        openAccessibility,
        new QualifiedID(sourcePosOf(ctx), nameOrInfix._1.data()),
        UseHide.EMPTY,
        personality == Decl.Personality.EXAMPLE
      )
    ));
  }

  public @NotNull Expr type(@Nullable AyaParser.TypeContext typeCtx, SourcePos sourcePos) {
    return typeCtx == null
      ? new Expr.HoleExpr(sourcePos, false, null)
      : visitType(typeCtx);
  }

  private @NotNull TeleDecl.DataCtor visitDataBody(AyaParser.DataBodyContext ctx) {
    if (ctx instanceof AyaParser.DataCtorsContext dcc) return visitDataCtor(ImmutableSeq.empty(), dcc.dataCtor());
    if (ctx instanceof AyaParser.DataClausesContext dcc) return visitDataCtorClause(dcc.dataCtorClause());
    return unreachable(ctx);
  }

  public TeleDecl.DataCtor visitDataCtor(@NotNull ImmutableSeq<Pattern> patterns, AyaParser.DataCtorContext ctx) {
    var tele = visitTelescope(ctx.tele());
    var nameOrInfix = visitDeclNameOrInfix(ctx.declNameOrInfix());
    var bind = ctx.bindBlock();
    return new TeleDecl.DataCtor(
      nameOrInfix._1.sourcePos(),
      sourcePosOf(ctx),
      nameOrInfix._2,
      nameOrInfix._1.data(),
      tele,
      visitClauses(ctx.clauses()),
      patterns,
      ctx.COERCE() != null,
      bind == null ? BindBlock.EMPTY : visitBind(bind)
    );
  }

  public ImmutableSeq<Pattern.Clause> visitClauses(@Nullable AyaParser.ClausesContext ctx) {
    if (ctx == null) return ImmutableSeq.empty();
    return Seq.wrapJava(ctx.clause()).map(this::visitClause);
  }

  public @NotNull TeleDecl.DataCtor visitDataCtorClause(AyaParser.DataCtorClauseContext ctx) {
    return visitDataCtor(visitPatterns(ctx.patterns()), ctx.dataCtor());
  }

  public @NotNull Pattern visitPattern(AyaParser.PatternContext ctx) {
    return visitAtomPatterns(ctx.atomPatterns()).apply(true, null);
  }

  public BiFunction<Boolean, LocalVar, Pattern> visitAtomPatterns(@NotNull AyaParser.AtomPatternsContext ctx) {
    var atoms = ctx.atomPattern().stream()
      .map(this::visitAtomPattern)
      .collect(ImmutableSeq.factory());
    if (atoms.sizeEquals(1)) return (ex, as) -> newBinOPScope(atoms.first().apply(ex), as);

    return (ex, as) -> new Pattern.BinOpSeq(
      sourcePosOf(ctx),
      atoms.view().map(p -> p.apply(true)).toImmutableSeq(),
      as, ex
    );
  }

  public @NotNull BooleanFunction<Pattern> visitAtomPattern(AyaParser.AtomPatternContext ctx) {
    var sourcePos = sourcePosOf(ctx);
    if (ctx.LPAREN() != null || ctx.LBRACE() != null) {
      var forceEx = ctx.LPAREN() != null;
      var patterns = ctx.patterns();
      if (patterns == null) return ex -> new Pattern.Absurd(sourcePos, ex);
      var id = ctx.weakId();
      var as = id != null ? new LocalVar(id.getText(), sourcePosOf(id)) : null;
      var tupElem = Seq.wrapJava(patterns.pattern())
        .map(t -> visitAtomPatterns(t.atomPatterns()));
      return tupElem.sizeEquals(1)
        ? (ignored -> newBinOPScope(tupElem.first().apply(forceEx, as), as))
        : (ignored -> new Pattern.Tuple(sourcePos, forceEx, tupElem.map(p -> p.apply(true, null)), as));
    }
    if (ctx.CALM_FACE() != null) return ex -> new Pattern.CalmFace(sourcePos, ex);
    var number = ctx.NUMBER();
    if (number != null) return ex -> new Pattern.Number(sourcePos, ex, Integer.parseInt(number.getText()));
    var id = ctx.weakId();
    if (id != null)
      return ex -> new Pattern.Bind(sourcePos, ex, new LocalVar(id.getText(), sourcePosOf(id)), MutableValue.create());

    return unreachable(ctx);
  }

  public @NotNull ImmutableSeq<Pattern> visitPatterns(AyaParser.PatternsContext ctx) {
    return ctx.pattern().stream()
      .map(this::visitPattern)
      .collect(ImmutableSeq.factory());
  }

  public @NotNull Pattern.Clause visitClause(AyaParser.ClauseContext ctx) {
    return new Pattern.Clause(sourcePosOf(ctx), visitPatterns(ctx.patterns()),
      Option.ofNullable(ctx.expr()).map(this::visitExpr));
  }

  public @NotNull Tuple2<TeleDecl.StructDecl, ImmutableSeq<Stmt>>
  visitStructDecl(AyaParser.StructDeclContext ctx, Stmt.Accessibility accessibility) {
    var personality = visitSampleModifiers(ctx.sampleModifiers());
    var bind = ctx.bindBlock();
    var openAccessibility = ctx.PUBLIC() != null ? Stmt.Accessibility.Public : Stmt.Accessibility.Private;
    var fields = visitFields(ctx.field());
    var tele = visitTelescope(ctx.tele());
    var nameOrInfix = visitDeclNameOrInfix(ctx.declNameOrInfix());
    var struct = new TeleDecl.StructDecl(
      nameOrInfix._1.sourcePos(),
      sourcePosOf(ctx),
      personality == Decl.Personality.NORMAL ? accessibility : Stmt.Accessibility.Private,
      nameOrInfix._2,
      nameOrInfix._1.data(),
      tele,
      type(ctx.type(), sourcePosOf(ctx)),
      fields,
      bind == null ? BindBlock.EMPTY : visitBind(bind),
      personality
    );
    return Tuple2.of(struct, ctx.OPEN() == null ? ImmutableSeq.empty() : ImmutableSeq.of(
      new Command.Open(
        sourcePosOf(ctx.OPEN()),
        openAccessibility,
        new QualifiedID(sourcePosOf(ctx), nameOrInfix._1.data()),
        UseHide.EMPTY,
        personality == Decl.Personality.EXAMPLE
      )
    ));
  }

  private ImmutableSeq<TeleDecl.StructField> visitFields(List<AyaParser.FieldContext> field) {
    return Seq.wrapJava(field).map(fieldCtx -> {
      if (fieldCtx instanceof AyaParser.FieldDeclContext fieldDecl) return visitFieldDecl(fieldDecl);
      else if (fieldCtx instanceof AyaParser.FieldImplContext fieldImpl) return visitFieldImpl(fieldImpl);
      else throw new InternalException(fieldCtx.getClass() + " is neither FieldDecl nor FieldImpl!");
    });
  }

  public TeleDecl.StructField visitFieldImpl(AyaParser.FieldImplContext ctx) {
    var tele = visitTelescope(ctx.tele());
    var nameOrInfix = visitDeclNameOrInfix(ctx.declNameOrInfix());
    var bind = ctx.bindBlock();
    return new TeleDecl.StructField(
      nameOrInfix._1.sourcePos(),
      sourcePosOf(ctx),
      nameOrInfix._2,
      nameOrInfix._1.data(),
      tele,
      type(ctx.type(), sourcePosOf(ctx)),
      Option.ofNullable(ctx.expr()).map(this::visitExpr),
      ImmutableSeq.empty(),
      false,
      bind == null ? BindBlock.EMPTY : visitBind(bind)
    );
  }

  public TeleDecl.StructField visitFieldDecl(AyaParser.FieldDeclContext ctx) {
    var tele = visitTelescope(ctx.tele());
    var nameOrInfix = visitDeclNameOrInfix(ctx.declNameOrInfix());
    var bind = ctx.bindBlock();
    return new TeleDecl.StructField(
      nameOrInfix._1.sourcePos(),
      sourcePosOf(ctx),
      nameOrInfix._2,
      nameOrInfix._1.data(),
      tele,
      type(ctx.type(), sourcePosOf(ctx)),
      Option.none(),
      visitClauses(ctx.clauses()),
      ctx.COERCE() != null,
      bind == null ? BindBlock.EMPTY : visitBind(bind)
    );
  }

  public @NotNull Expr visitType(@NotNull AyaParser.TypeContext ctx) {
    return visitExpr(ctx.expr());
  }

  public @NotNull Stmt visitImportCmd(AyaParser.ImportCmdContext ctx) {
    final var id = ctx.weakId();
    return new Command.Import(
      sourcePosOf(ctx.qualifiedId()),
      visitQualifiedId(ctx.qualifiedId()),
      id == null ? null : id.getText()
    );
  }

  public @NotNull ImmutableSeq<Stmt> visitOpenCmd(AyaParser.OpenCmdContext ctx) {
    var accessibility = ctx.PUBLIC() == null
      ? Stmt.Accessibility.Private
      : Stmt.Accessibility.Public;
    var useHide = ctx.useHide();
    var modNameCtx = ctx.qualifiedId();
    var namePos = sourcePosOf(modNameCtx);
    var modName = visitQualifiedId(modNameCtx);
    var open = new Command.Open(
      namePos,
      accessibility,
      modName,
      useHide != null ? visitUseHide(useHide) : UseHide.EMPTY,
      false
    );
    if (ctx.IMPORT() != null) return ImmutableSeq.of(
      new Command.Import(namePos, modName, null),
      open
    );
    else return ImmutableSeq.of(open);
  }

  public UseHide hideList(List<AyaParser.HideListContext> ctxs, UseHide.Strategy strategy) {
    return new UseHide(
      ctxs.stream()
        .map(AyaParser.HideListContext::idsComma)
        .flatMap(this::visitIdsComma)
        .map(id -> new UseHide.Name(id, id, Assoc.Invalid, BindBlock.EMPTY))
        .collect(ImmutableSeq.factory()),
      strategy);
  }

  public UseHide useList(List<AyaParser.UseListContext> ctxs, UseHide.Strategy strategy) {
    return new UseHide(ctxs.stream()
      .map(AyaParser.UseListContext::useIdsComma)
      .flatMap(this::visitUseIdsComma)
      .collect(ImmutableSeq.factory()),
      strategy);
  }

  public Stream<UseHide.Name> visitUseIdsComma(@NotNull AyaParser.UseIdsCommaContext ctx) {
    return ctx.useId().stream().map(id -> {
      var name = id.weakId().getText();
      var useAs = id.useAs();
      if (useAs == null) return new UseHide.Name(name, name, Assoc.Invalid, BindBlock.EMPTY);
      var asId = useAs.weakId().getText();
      var asAssoc = useAs.assoc();
      var asBind = useAs.bindBlock();
      return new UseHide.Name(name, asId,
        asAssoc != null ? visitAssoc(asAssoc) : Assoc.Invalid,
        asBind != null ? visitBind(asBind) : BindBlock.EMPTY);
    });
  }

  public @NotNull UseHide visitUseHide(@NotNull AyaParser.UseHideContext ctx) {
    if (ctx.HIDING() != null) return hideList(ctx.hideList(), UseHide.Strategy.Hiding);
    return useList(ctx.useList(), UseHide.Strategy.Using);
  }

  public @NotNull Command.Module visitModule(AyaParser.ModuleContext ctx) {
    var id = ctx.weakId();
    return new Command.Module(
      sourcePosOf(id), sourcePosOf(ctx), id.getText(),
      Seq.wrapJava(ctx.stmt()).flatMap(this::visitStmt)
    );
  }

  public @NotNull Stream<WithPos<String>> visitIds(AyaParser.IdsContext ctx) {
    return ctx.weakId().stream().map(id -> new WithPos<>(sourcePosOf(id), id.getText()));
  }

  public @NotNull Stream<String> visitIdsComma(AyaParser.IdsCommaContext ctx) {
    return ctx.weakId().stream().map(ParseTree::getText);
  }

  public @NotNull Modifier visitFnModifiers(AyaParser.FnModifiersContext ctx) {
    if (ctx.OPAQUE() != null) return Modifier.Opaque;
    if (ctx.INLINE() != null) return Modifier.Inline;
    if (ctx.OVERLAP() != null) return Modifier.Overlap;
    return unreachable(ctx);
  }

  private @NotNull SourcePos sourcePosOf(ParserRuleContext ctx) {
    return source.fold(sourceFile -> AntlrUtil.sourcePosOf(ctx, sourceFile), pos -> pos);
  }

  private @NotNull SourcePos sourcePosOf(TerminalNode node) {
    return source.fold(sourceFile -> AntlrUtil.sourcePosOf(node, sourceFile), pos -> pos);
  }
}<|MERGE_RESOLUTION|>--- conflicted
+++ resolved
@@ -30,10 +30,7 @@
 import org.aya.pretty.doc.Doc;
 import org.aya.ref.LocalVar;
 import org.aya.repl.antlr.AntlrUtil;
-<<<<<<< HEAD
 import org.aya.tyck.error.PrimError;
-=======
->>>>>>> 1d646542
 import org.aya.util.StringEscapeUtil;
 import org.aya.util.binop.Assoc;
 import org.aya.util.binop.OpDecl;
@@ -387,32 +384,11 @@
     };
   }
 
-<<<<<<< HEAD
-  public @NotNull Restr<Expr> visitRestr(AyaParser.RestrContext ctx) {
-    if (ctx.TOP() != null) return new Restr.Const<>(true);
-    if (ctx.BOTTOM() != null) return new Restr.Const<>(false);
-    return new Restr.Vary<>(Seq.wrapJava(ctx.cof()).map(this::visitCof));
-  }
-
-  private @NotNull Restr.Cofib<Expr> visitCof(AyaParser.CofContext ctx) {
-    return new Restr.Cofib<>(Seq.wrapJava(ctx.cond()).map(this::visitCond));
-  }
-
-  private @NotNull Restr.Cond<Expr> visitCond(AyaParser.CondContext ctx) {
-    var num = Integer.parseInt(ctx.NUMBER().getText());
-    if (num != 0 && num != 1) {
-      reporter.report(new PrimError.BadInterval(sourcePosOf(ctx.NUMBER()), num));
-      throw new ParsingInterruptedException();
-    }
-    var weakId = ctx.weakId();
-    return new Restr.Cond<>(new Expr.UnresolvedExpr(sourcePosOf(weakId), weakId.getText()), num == 0);
-=======
   private @NotNull Expr.PartEl visitPartial(AyaParser.PartialContext ctx) {
     return new Expr.PartEl(sourcePosOf(ctx), Seq.wrapJava(ctx.subSystem()).map(sys -> {
       var exprs = Seq.wrapJava(sys.expr()).map(this::visitExpr);
       return Tuple2.of(exprs.get(0), exprs.get(1));
     }));
->>>>>>> 1d646542
   }
 
 
